"""
Dog game implementation module.
This module contains the core game logic and data structures for the Dog card game.
"""

# runcmd: cd ../.. & venv\Scripts\python server/py/dog_template.py
import random
from itertools import chain
from typing import List, Optional, Dict, Any, Set, Union
from server.py.game import Game
from server.py.dog_game_state import Card, Marble, PlayerState, Action, GameState, GamePhase
from server.py.dog_player import RandomPlayer

class Dog(Game):
    """
    Dog board game implementation.

    Constants define board layout, card values, and game rules.
    """

    # Constants
    BOARD_SIZE = 96
    MAIN_TRACK = 64
    STARTING_CARDS = {'A', 'K', 'JKR'}
    MOVEMENT_CARDS = {'2', '3', '4', '5', '6', '8', '9', '10', 'Q', 'K', 'A', 'JKR'}
    SAFE_SPACES = {
        0: [68, 69, 70, 71],  # Player 1's safe spaces, blue
        1: [76, 77, 78, 79],  # Player 2's safe spaces, green
        2: [84, 85, 86, 87],  # Player 3's safe spaces, red
        3: [92, 93, 94, 95]   # Player 4's safe spaces, yellow
        }
    KENNEL_POSITIONS = {
        0: [64, 65, 66, 67],  # Player 1's kennel positions
        1: [72, 73, 74, 75],  # Player 2's kennel positions
        2: [80, 81, 82, 83],  # Player 3's kennel positions
        3: [88, 89, 90, 91]   # Player 4's kennel positions
    }
    START_POSITIONS = {
        0: 0,    # Player 1
        1: 16,   # Player 2
        2: 32,   # Player 3
        3: 48    # Player 4
    }
    CARD_VALUES = {
        'A': [1, 11],
        'Q': [12],
        'K': [13],
        '4': [-4, 4],
        '7': [7]
    }
    ENTERING_POINTS = {
        0: [63],  # Blue Player entry to safe space
        1: [15],  # Green Player entry to safe space
        2: [31],  # Red Player entry to safe space
        3: [47]   # Yellow Player entry to safe space
    }

    TEAM_MAPPING = {
    0: 2,  # Player 0 helps Player 2
    1: 3,  # Player 1 helps Player 3
    2: 0,  # Player 2 helps Player 0
    3: 1   # Player 3 helps Player 1
}

    def __init__(self) -> None:
        """ Game initialization (set_state call not necessary, we expect 4 players) """
        self.state: Optional[GameState] = None
        self.initialize_game()  # Ensure the game state is initialized

    def initialize_game(self) -> None:
        """
        Initialize the game state with players, deck, and board positions.
        Each player (i: range 0-3) has 4 marbles (j: range 0-3), initialized from unique positions (pos).
        """

        # Initialize players with empty card hands and marbles in their kennel positions
        players = [
            PlayerState(
                name=f"Player {i+1}",
                list_card=[],
                list_marble=[
                    Marble(pos=self.KENNEL_POSITIONS[i][j], is_save=True) for j in range(4)
                ]
            )
            for i in range(4)
        ]

        #prepare deck
        deck = GameState.LIST_CARD.copy()
        random.shuffle(deck)

        idx_player_started = random.randint(0, 3)

        self.state = GameState(
                        cnt_player=4,
                        phase=GamePhase.RUNNING,
                        cnt_round=1,
                        bool_game_finished=False,
                        bool_card_exchanged=False,
                        idx_player_started=idx_player_started,
                        idx_player_active=idx_player_started,
                        list_player=players,
                        list_card_draw=deck,
                        list_card_discard=[],
                        card_active=None,
                        board_positions=[None] * self.BOARD_SIZE  # Initialize board positions
                    )

        # Deal initial cards (6 cards in first round)
        self.deal_cards()

    def reset(self) -> None:
        """ Reset the game to its initial state """
        self.initialize_game()

    def set_state(self, state: GameState) -> None:
        """ Set the game to a given state """
        if not isinstance(state, GameState):
            raise ValueError("Invalid state object provided.")
        self.state = state

    def get_state(self) -> GameState:
        """ Get the complete, unmasked game state """
        assert  self.state
        return self.state

    def print_state(self) -> None:
        """ Print the current game state """
        if self.state is None:
            raise ValueError("Game state is not set.")
        print(f"Game Phase: {self.state.phase}")
        print(f"Round: {self.state.cnt_round}")
        print(f"Active Player: {self.state.list_player[self.state.idx_player_active].name}")
        for player_idx, player in enumerate(self.state.list_player):
            print(f"\nPlayer {player_idx + 1}: {player.name}")
            # Check for empty or invalid card lists
            if not player.list_card:
                print("Warning: No cards in player's hand.")
            else:
                print(f"Cards: {[f'{card.rank} of {card.suit}' for card in player.list_card]}")
            # Ensure marbles list is valid
            if not player.list_marble:
                print("Warning: No marbles for the player.")
            else:
                print(f'''Marbles: {[f'Position: {m.pos}, Safe: {m.is_save}' for m in player.list_marble]}''')


    def draw_board(self) -> None:
        """ Draw the board with kennels as the starting positions and safe spaces as the final destinations """
        if self.state is None:
            raise ValueError("Game state is not set.")

        board = ["." for _ in range(self.BOARD_SIZE)]

        for player_idx, player in enumerate(self.state.list_player):
            for marble in player.list_marble:
                if marble.pos in self.SAFE_SPACES[player_idx]:
                    board[marble.pos] = f"S{player_idx+1}"
                elif marble.pos in self.KENNEL_POSITIONS[player_idx]:
                    board[marble.pos] = f"K{player_idx+1}"
                else:
                    board[marble.pos] = f"M{player_idx+1}"
        print("Board:")
        for i in range(0, self.BOARD_SIZE, 12):
            print(" ".join(board[i:i+12]))

    def _get_card_value(self, card: Card) -> List[int]:
        """Map card rank to its movement values using CARD_VALUES and handle numeric ranks."""
        # Check if the card is in the predefined CARD_VALUES dictionary
        if card.rank in self.CARD_VALUES:
            return self.CARD_VALUES[card.rank]
        # Dynamically handle numeric ranks (excluding 4 and 7, as they are special cases)
        if card.rank.isdigit() and card.rank.isdigit() != 7:
            if card.rank.isdigit() == 4:
                return[-4,4]
            return [int(card.rank)]
        # Default to [0] for invalid cards
        return [0]

    def _calculate_new_position(self, marble: Marble, move_value: int, player_idx: int) -> Optional[int]:
        """
        Calculate the new position of a marble, considering:
        - Safe space entry rules for each player
        - Blocking due to marbles on starting points
        - not moving out of kennel
        Returns None if the move is invalid.
        """

        if self.state is None:
            raise ValueError("Game state is not set.")

        start_positions: Dict[int, int] = self.START_POSITIONS
        safe_spaces: Dict[int, List[int]] = self.SAFE_SPACES
        kennel_positions: Dict[int, List[int]] = self.KENNEL_POSITIONS
        # Create a list of all marbles for checking occupancy
        all_marbles: List[Dict[str, Any]] = self._get_all_marbles()
        # Define helper functions
        def is_blocked_start_position(pos: int) -> bool:
            # A start position is blocked if there's a marble with is_save=True on it
            return any(m["position"] == pos and m["is_save"] for m in all_marbles)

        # Current position of the marble
        current_pos = marble.pos

        # Rule 1: Marble in the kennel cannot move
        if current_pos in kennel_positions[player_idx]:
            return None

        # calculate new tentantive position
        main_track = self.MAIN_TRACK
        tentative_pos = (current_pos + move_value) % main_track

        # Collect all marble positions for quick lookup
        positions_occupied: Set[int] = {m["position"] for m in all_marbles}

        #create a list of all passing fields
        if current_pos <= tentative_pos:
            positions_to_check = list(range(current_pos + 1, tentative_pos + 1))
        else:
            positions_to_check = list(range(current_pos + 1, main_track)) + list(range(0, tentative_pos + 1))

        # Rule 2: check if starting position is inbetween
        start_positions_values = set(start_positions.values())
        for pos in positions_to_check:
            if pos in start_positions_values:
                # We have encountered a start position, check if blocked
                if is_blocked_start_position(pos):
                    # If the position is blocked and this is not our final destination, we're trying to jump over it
                    # If we end exactly on a blocked start position, also invalid
                    return None

        #Rule 3: move within save space
        player_safe_spaces = safe_spaces[player_idx]
        if current_pos in player_safe_spaces:
            # Find the current index of the marble in the safe_spaces list
            current_index = player_safe_spaces.index(current_pos)
            target_index = current_index + move_value

            # Check if target_index is within the bounds of the safe_spaces
            if target_index < 0 or target_index >= len(player_safe_spaces):
                # Overshoot beyond safe space boundaries
                return None

            # Extract positions we must pass through (including the final one)
            if target_index > current_index:
                path_positions = player_safe_spaces[current_index + 1:target_index + 1]
            else:
                path_positions = player_safe_spaces[target_index:current_index]

            # Check each position in the path for blocking marbles
            for pos in path_positions:
                if pos in positions_occupied:
                    # We hit a marble in the path or final position -> cannot overjump or land on it
                    return None

            # If no block, we can safely move the marble to the target position
            return player_safe_spaces[target_index]

        # Rule 4: move to the save spaces
        player_start_pos = start_positions[player_idx]
        if not marble.is_save and (player_start_pos + 1) in positions_to_check:
            if player_start_pos >= current_pos:
                steps_to_start = player_start_pos - current_pos
            else:
                steps_to_start = (main_track - current_pos) + player_start_pos

            steps_into_safe_space = move_value - steps_to_start
            if steps_into_safe_space < 0 or steps_into_safe_space > len(player_safe_spaces):
                # Either we don't actually step into safe spaces or we overshoot them
                return None

            # The path in safe spaces is from player_safe_spaces[0] up to final_safe_pos
            if steps_into_safe_space > 0:
                path_positions = player_safe_spaces[:steps_into_safe_space]
            else:
                path_positions = []

            # Check each position in the safe space path for blocking marbles
            for pos in path_positions:
                if pos in positions_occupied:
                    # If a marble is found on the path (including final position), we cannot jump over or land on it
                    return None

            final_safe_pos = player_safe_spaces[steps_into_safe_space - 1] if steps_into_safe_space > 0 else None
            return final_safe_pos

        return tentative_pos if 0 <= tentative_pos <= self.BOARD_SIZE else None

    def validate_total_cards(self) -> None:
        """Ensure the total number of cards remains consistent."""
        assert self.state

        draw_count = len(self.state.list_card_draw)
        discard_count = len(self.state.list_card_discard)
        player_card_count = sum(len(player.list_card) for player in self.state.list_player)

        total_cards = draw_count + discard_count + player_card_count

        print(f'''Debug: Draw pile count: {draw_count},
            Discard pile count: {discard_count},
            Player cards: {player_card_count}''')
        print(f'''Debug: Total cards: {total_cards},
            Expected: {len(GameState.LIST_CARD)}''')

        if total_cards != len(GameState.LIST_CARD):
            raise ValueError(f"Total cards mismatch: {total_cards} != {len(GameState.LIST_CARD)}")

    def _get_all_marbles(self) -> List[dict]:
        """Retrieve a list of all marbles with their positions, is_save status, and player index."""
        assert self.state

        all_marbles = []
        for player_idx, player in enumerate(self.state.list_player):  # Include the player's index
            for marble in player.list_marble:
                all_marbles.append({
                    "player": player.name,
                    "player_idx": player_idx,  # Add the player index here
                    "position": marble.pos,
                    "is_save": marble.is_save
                })
        return all_marbles

    def _handle_seven_card(self, card: Card, active_marbles: List[Marble]) -> List[Action]:
        """Generate all possible split actions for the `7` card."""

        if not self.state:
            raise ValueError("Game state is not set.")

        player_idx = self.state.idx_player_active
        kennels = self.KENNEL_POSITIONS

        # Filter out marbles in the kennel
        marbles_outside_kennel = [
            marble for marble in active_marbles if marble.pos not in kennels[player_idx]
        ]

        if not marbles_outside_kennel:
            return []  # No valid moves if all marbles are in the kennel

        def dfs(remaining: int, moves: List[int], marble_indices: List[int], results: List[List[tuple[int, int]]]) -> None:
            """Recursive helper to generate splits."""
            if remaining == 0:
                # Ensure the split uses exactly 7 points and all moves are valid
                if sum(moves) == 7:
                    valid_split = True
                    for i, steps in enumerate(moves):
                        if steps > 0:  # Only check marbles that moved
                            marble = marbles_outside_kennel[marble_indices[i]]
                            pos_to = self._calculate_new_position(marble, steps, player_idx)
                            if pos_to is None:
                                valid_split = False  # Invalidate the split if any move is invalid
                                break
                    if valid_split:
                        results.append([(marble_indices[i], moves[i]) for i in range(len(moves)) if moves[i] > 0])
                return

            for i in range(len(moves)):
                # Add 1 step to the current marble's move
                moves[i] += 1
                pos_to = self._calculate_new_position(marbles_outside_kennel[marble_indices[i]], moves[i], player_idx)

                if pos_to is not None:
                    dfs(remaining - 1, moves, marble_indices, results)

                # Backtrack (remove the step)
                moves[i] -= 1

        # Generate all valid splits
        marble_indices = list(range(len(marbles_outside_kennel)))
        results: List[List[tuple[int, int]]] = []  # Store splits as (marble index, steps)
        dfs(7, [0] * len(marbles_outside_kennel), marble_indices, results)

        # Convert valid splits into grouped actions
        grouped_actions_list = []
        for split in results:
            split_actions = []
            for marble_idx, steps in split:
                marble = marbles_outside_kennel[marble_idx]
                pos_to = self._calculate_new_position(marble, steps, player_idx)
                if pos_to is not None:

                    new_action = Action(
                        card=card,
                        pos_from=marble.pos,
                        pos_to=pos_to,
                        card_swap=None
                    )
                    # Append only if the action is unique
                    if new_action not in split_actions:
                        split_actions.append(new_action)

            grouped_actions_list.append(split_actions)

        # Flatten the list before returning
        # flattened_actions = [
        #     action for group in grouped_actions_list for action in (group if isinstance(group, list) else [group])
        # ]
        # Flatten the list before returning
        flattened_actions = list(chain.from_iterable(grouped_actions_list))

        return flattened_actions

    def grouped_actions(self, card: Card, active_marbles: List[Marble]) -> List[List[Action]]:
        """Generate all possible split actions for the `7` card."""

        if not self.state:
            raise ValueError("Game state is not set.")

        player_idx = self.state.idx_player_active
        kennels = self.KENNEL_POSITIONS

        # Filter out marbles in the kennel
        marbles_outside_kennel = [
            marble for marble in active_marbles if marble.pos not in kennels[player_idx]
        ]

        if not marbles_outside_kennel:
            return []  # No valid moves if all marbles are in the kennel

        def dfs(remaining: int, moves: List[int], marble_indices: List[int], results: List[List[tuple[int, int]]]) -> None:
            """Recursive helper to generate splits."""
            if remaining == 0:
                # Ensure the split uses exactly 7 points and all moves are valid
                if sum(moves) == 7:
                    valid_split = True
                    for i, steps in enumerate(moves):
                        if steps > 0:  # Only check marbles that moved
                            marble = marbles_outside_kennel[marble_indices[i]]
                            pos_to = self._calculate_new_position(marble, steps, player_idx)
                            if pos_to is None:
                                valid_split = False  # Invalidate the split if any move is invalid
                                break
                    if valid_split:
                        results.append([(marble_indices[i], moves[i]) for i in range(len(moves)) if moves[i] > 0])
                return

            for i in range(len(moves)):
                # Add 1 step to the current marble's move
                moves[i] += 1
                pos_to = self._calculate_new_position(marbles_outside_kennel[marble_indices[i]], moves[i], player_idx)

                if pos_to is not None:
                    dfs(remaining - 1, moves, marble_indices, results)

                # Backtrack (remove the step)
                moves[i] -= 1

        # Generate all valid splits
        marble_indices = list(range(len(marbles_outside_kennel)))
        results: List[List[tuple[int, int]]] = []  # Store splits as (marble index, steps)
        dfs(7, [0] * len(marbles_outside_kennel), marble_indices, results)

        # Convert valid splits into grouped actions
        grouped_actions_list = []
        for split in results:
            split_actions = []
            for marble_idx, steps in split:
                marble = marbles_outside_kennel[marble_idx]
                pos_to = self._calculate_new_position(marble, steps, player_idx)
                if pos_to is not None:

                    new_action = Action(
                        card=card,
                        pos_from=marble.pos,
                        pos_to=pos_to,
                        card_swap=None
                    )
                    # Append only if the action is unique
                    if new_action not in split_actions:
                        split_actions.append(new_action)

            grouped_actions_list.append(split_actions)

        return grouped_actions_list

    def _exchange_jkr(self) -> List[Action]:
        actions_list_jkr: List['Action'] = []
        #all ranks and sueit we can exchange for the jkr
        suits = GameState.LIST_SUIT
        ranks = GameState.LIST_RANK
        if 'JKR' in ranks:
            ranks.remove('JKR')

        jkr_card = Card(suit='', rank='JKR')

        #initalize player information to check moves (or which cards we can exchange to)
        assert self.state
        active_player_idx = self.state.idx_player_active
        active_player = self.state.list_player[active_player_idx]
        active_marbles:list[Marble] = active_player.list_marble  # marbels of current player
        all_marbles = self._get_all_marbles() #marbel information of all players
        active_marbles_positions = {m.pos for m in active_marbles} # Helper sets for quick lookups
        kennels = self.KENNEL_POSITIONS
        start_positions = self.START_POSITIONS
        player_idx = self.state.idx_player_active
        player_kennel = kennels[player_idx]
        player_start_position = start_positions[player_idx]
        marbles_in_kennel = [marble for marble in active_marbles if marble.pos in player_kennel]
        num_in_kennel = len(marbles_in_kennel)

        def can_do_starting_move(card_rank: str) -> bool:
            """
            Check if a starting move is possible with the given card rank.
            Conditions:
            - There is at least one marble in the kennel.
            - The start position is not occupied by the active player's own marble.
            - The card rank is one of the starting cards.
            """
            if num_in_kennel == 0 or player_start_position in active_marbles_positions:
                return False

            return card_rank in self.STARTING_CARDS

        for rank in ranks:
            for suit in suits:
                card = Card(suit=suit, rank=rank)
                card_values = self._get_card_value(card)  # Get the list of possible values for the card

                # Check starting moves
                if can_do_starting_move(card.rank):
                    actions_list_jkr.append(
                        Action(card=jkr_card,
                            pos_from=None,
                            pos_to=None,
                            card_swap=card)
                    )
                # Handle `7` or 'JKR' as 7: split moves
                if card.rank == '7':
                    seven_actions = self._handle_seven_card(card, active_marbles)
                    if len(seven_actions) > 0:
                        actions_list_jkr.append(
                            Action(card=jkr_card,
                                pos_from=None,
                                pos_to=None,
                                card_swap=card)
                        )
                    else:
                        # If no actions are possible with '7', skip processing moves for this card.
                        continue

                # Handle MARBLE SWAPPING with `J`: exchange with opponent's marble
                for marble_a in all_marbles:
                    if marble_a["position"] > 63:
                        continue
                    if (marble_a["player_idx"] != active_player_idx
                            and marble_a["is_save"]):
                        continue

                    for marble_b in all_marbles:
                        if marble_b is marble_a:
                            continue
                        if marble_b["position"] > 63:
                            continue
                        if (marble_b["player_idx"] != active_player_idx
                                and marble_b["is_save"]):
                            continue

                        # Check that one of these marbles belongs to the active player and the other doesn't
                        belongs_to_active_a = marble_a["player_idx"] == active_player_idx
                        belongs_to_active_b = marble_b["player_idx"] == active_player_idx
                        if belongs_to_active_a == belongs_to_active_b:
                            # Either both belong to the active player or both don't,
                            # in either case, no valid swap.
                            continue

                        # Add swap action
                        actions_list_jkr.append(Action(
                            card=jkr_card,
                            pos_from=None,
                            pos_to=None,
                            card_swap=card
                        ))

                # all cases with normal cards
                # Iterate over all possible values of the card and check if we can move this far!!
                for marble in active_marbles:
                    if marble.pos not in player_kennel:
                        for card_value in card_values:
                            new_pos: Optional[int] = self._calculate_new_position(marble,
                                                                card_value, self.state.idx_player_active)
                            if new_pos is not None:
                                actions_list_jkr.append(Action(
                                card=jkr_card,
                                pos_from=None,
                                pos_to=None,
                                card_swap=card
                                ))

        return actions_list_jkr

    def get_list_action(self) -> List[Action]:
        """Generate a list of possible actions for the active player based on the current game state."""
        if not self.state:
            return []

        active_player = self.state.list_player[self.state.idx_player_active]
        current_cards = active_player.list_card  # Cards of the current player
        actions_list = []

        # If card exchange phase not completed, generate actions for exchanging cards
        if self._is_card_exchange_phase():
            return self._get_exchange_actions(active_player)

        if self.state.card_active is not None:
            current_cards = [self.state.card_active]

        # After exchange phase, normal gameplay actions:
        all_marbles = self._get_all_marbles()
        player_idx = self.state.idx_player_active
        player_kennel = self.KENNEL_POSITIONS[player_idx]
        player_start_position = self.START_POSITIONS[player_idx]

        # Determine how many marbles are in kennel
        marbles_in_kennel = [m for m in active_player.list_marble if m.pos in player_kennel]
        num_in_kennel = len(marbles_in_kennel)

        # Generate actions for each card
        for card in current_cards:
            card_values = self._get_card_value(card)

            # If there are marbles in the kennel, try starting moves (A, K, JKR)
            if num_in_kennel > 0:
                actions_list.extend(
                    self._get_starting_actions(card, marbles_in_kennel, active_player, player_start_position))

            # If card is '7' or 'JKR' (which can act like 7), handle the special "split move"
            if card.rank == '7'and self.state.card_active is None:
                seven_actions = self._handle_seven_card(card, active_player.list_marble)
                if seven_actions:
                    actions_list.append(Action(
                        card=card,
                        pos_from=None,
                        pos_to=None,
                        card_swap=None
                        ))

                continue

            if card.rank == '7'and self.state.card_active is not None:
                actions_list.extend(self._handle_seven_card(card, active_player.list_marble))
                continue

            if card.rank == 'JKR':
                actions_list.extend(self._exchange_jkr())
                # After handling special moves for 'j', continue to next card
                continue

            if card.rank == 'J':
                opponent_swap_actions = []
                self_swap_actions = []

                # Collect valid opponent swap actions (only unsafe marbles)
                for marble in all_marbles:
                    if marble["player_idx"] == self.state.idx_player_active or marble["position"] > 63:
                        continue  # Skip own marbles and marbles in the kennel

                    if marble["is_save"]:
                        continue  # Skip safe opponent marbles

                    # For each opponent marble, check for valid target marbles (belong to the active player)
                    for target in all_marbles:
                        if target["player_idx"] != self.state.idx_player_active or target["position"] > 63:
                            continue  # Only consider active player's marbles on the board

                        if marble["player_idx"] == target["player_idx"]:
                            continue  # Skip swaps with marbles of the same player

                        # Add both directions for swaps: (marble <-> target) and (target <-> marble)
                        opponent_swap_actions.append(Action(
                            card=card,
                            pos_from=marble["position"],
                            pos_to=target["position"],
                            card_swap=None
                        ))
                        opponent_swap_actions.append(Action(
                            card=card,
                            pos_from=target["position"],
                            pos_to=marble["position"],
                            card_swap=None
                        ))

                # Collect self-swap actions as a fallback (only if no opponent swaps were found)
                if not opponent_swap_actions:
                    for marble in all_marbles:
                        if marble["player_idx"] != self.state.idx_player_active or marble["position"] > 63:
                            continue  # Skip opponent marbles and marbles in the kennel

                        for target in all_marbles:
                            if (target["player_idx"] != self.state.idx_player_active or
                                marble is target or target["position"] > 63):
                                continue  # Skip the same marble and marbles in the kennel

                            # Add valid self-swap action
                            self_swap_actions.append(Action(
                                card=card,
                                pos_from=marble["position"],
                                pos_to=target["position"],
                                card_swap=None
                            ))

                # Prioritize opponent swaps, fallback to self-swaps if none are available
                actions_list.extend(opponent_swap_actions if opponent_swap_actions else self_swap_actions)



                continue

            # For marbles outside the kennel, handle swaps and normal moves
            actions_list.extend(
                self._get_normal_move_actions(card, card_values, active_player.list_marble, player_idx))

        unique_action_list = []
        for item in actions_list:
            if item not in unique_action_list:
                unique_action_list.append(item)

        return unique_action_list

    def _is_card_exchange_phase(self) -> bool:
        """Check if the card exchange phase is still ongoing."""
        assert self.state is not None
        return self.state.bool_card_exchanged is False

    def _get_exchange_actions(self, active_player: PlayerState) -> List[Action]:
        """Generate actions that represent exchanging a card during the initial phase."""
        return [
            Action(card=card, pos_from=None, pos_to=None, card_swap=None)
            for card in active_player.list_card]

    def _get_starting_actions(self, card: Card , marbles_in_kennel: List,
                            active_player: PlayerState, player_start_position: int) -> List[Action]:
        """Generate starting move actions if conditions allow bringing a marble out of kennel."""
        actions = []
        # Only start if start position is free of the player's own marbles and card allows starting moves
        if (card.rank in self.STARTING_CARDS and
            not any(marble.pos == player_start_position for marble in active_player.list_marble)):
            actions.append(
                Action(
                    card=card,
                    pos_from=marbles_in_kennel[0].pos,
                    pos_to=player_start_position,
                    card_swap=None
                ))
        return actions

    def _get_normal_move_actions(self, card: Card, card_values: List[int],
                                active_marbles: List, player_idx: int) -> List[Action]:
        """Handle normal moves based on the card values for marbles outside the kennel."""
        actions = []
        for marble in active_marbles:
            if self._is_in_kennel(marble):
                continue
            for card_value in card_values:
                pos_to = self._calculate_new_position(marble, card_value, player_idx)
                if pos_to is not None:
                    actions.append(
                        Action(
                            card=card,
                            pos_from=marble.pos,
                            pos_to=pos_to,
                            card_swap=None
                        )
                    )
        return actions

    def _is_in_kennel(self, marble: Marble) -> bool:
        """Check if a given marble is currently in the kennel."""
        assert self.state is not None
        player_idx = self.state.idx_player_active
        player_kennel = self.KENNEL_POSITIONS[player_idx]
        return marble.pos in player_kennel

    def _can_swap_with_target(self, target_marble_info: dict) -> bool:
        """Check if we can swap with the given target marble (opponent's marble)."""
        target_pos = target_marble_info["position"]
        t_player_idx = target_marble_info["player_idx"]
        if target_marble_info["is_save"]:
            return False
        if (target_pos in self.SAFE_SPACES[t_player_idx] or
            target_pos in self.KENNEL_POSITIONS[t_player_idx] or
            target_pos == self.START_POSITIONS[t_player_idx]):
            return False
        return True

    def _get_swap_actions(self, card: Card, active_marbles: List, all_marbles: List[dict]) -> List[Action]:
        """Handle marble swapping with 'J' or 'JKR' acting as 'J'."""
        actions:list = []
        if card.rank not in ('7', 'JKR'):
            # Swapping only happens with '7' or 'JKR' acting as 'J'
            return actions

        # Active player's marble must not be safe and must be outside kennel
        for marble in active_marbles:
            if marble.is_save or self._is_in_kennel(marble):
                continue

            for target in all_marbles:
                assert self.state is not None
                if target["player_idx"] == self.state.idx_player_active:
                    continue
                if not self._can_swap_with_target(target):
                    continue
                # Valid swap action
                actions.append(
                    Action(
                        card=card,
                        pos_from=marble.pos,
                        pos_to=target["position"],
                        card_swap=None
                    )
                )
        return actions

    def apply_action(self, action: Optional[Action]) -> None:
        # pylint: disable=redefined-outer-name
        if not self.state:
            raise ValueError("Game state is not set.")

        # Attempt a reshuffle if the draw pile is empty and discard is not empty
        # This ensures that if we run out of cards, we reshuffle before proceeding.
        if not self.state.list_card_draw and self.state.list_card_discard:
            self.reshuffle_discard_into_draw()

        active_player = self.state.list_player[self.state.idx_player_active]

        # Handle the case where no action is provided (skip turn)
        if action is None:
            print("No action provided. Advancing the active player.")
            possible_actions = self.get_list_action()
            if not possible_actions:
                # No moves possible: fold scenario
                self.state.list_card_discard.extend(active_player.list_card)
                active_player.list_card.clear()
            else:
                # Moves are available, but player passed turn: do not discard/clear hand
                pass

            self.state.idx_player_active = (self.state.idx_player_active + 1) % len(self.state.list_player)

            # If all players are out of cards, advance to the next round
            if all(len(player.list_card) == 0 for player in self.state.list_player):
                self.next_round()
            return

        # Card exchange phase
        if not self.state.bool_card_exchanged:
            self._handle_card_exchange(action, active_player)
            return

        # Check if all players are out of cards
        if all(len(player.list_card) == 0 for player in self.state.list_player):
            self.next_round()
            return

        #check if only a joker was swapped
        if action.card.rank == 'JKR' and action.card_swap is not None:
            print(f"{active_player.name} exchanges {action.card.rank} wit {action.card_swap.rank}.")
            active_player.list_card.append(action.card_swap)
            active_player.list_card.remove(action.card)
            self.state.card_active = action.card_swap
            return

        # Handle Jack card swaps and skip collision checks
        if action.card.rank == 'J':
            self._handle_jack(action)
            active_player.list_card.remove(action.card)
            self.state.list_card_discard.append(action.card)
            self.state.card_active = None
            self.state.idx_player_active = (self.state.idx_player_active + 1) % len(self.state.list_player)
            return

        # Handle Seven card
        if action.card.rank == '7':
            if self.state.card_active is None:
                # Initialize SEVEN handling if it's the first split
                self.state.card_active = action.card
                self.state.remaining_steps = 7

            if self.state.remaining_steps is None:
                # Initialize SEVEN handling if it's the first split
                self.state.card_active = action.card
                self.state.remaining_steps = 7
                print("SEVEN card detected. Starting split with 7 steps.")
            
            #  Validate pos_from and pos_to are not None before calculating steps
            if action.pos_from is None or action.pos_to is None:
                raise ValueError("Invalid action: pos_from and pos_to must not be None")

            # Process the current split step
            # if statement for safe space 
            steps_taken = self.calculate_steps(action.pos_from, action.pos_to, self.state.idx_player_active) 
            self._handle_overtaking(action)
            self._check_collisions(action)
            self._handle_normal_move(action, active_player)

            # Update remaining steps
            self.state.remaining_steps -= steps_taken
                
            # If all steps are completed, finalize SEVEN handling
            if self.state.remaining_steps <= 0:
                active_player.list_card.remove(action.card)
                self.state.list_card_discard.append(action.card)
                self.state.card_active = None
                self.state.remaining_steps = None
                self.state.idx_player_active = (self.state.idx_player_active + 1) % len(self.state.list_player)
                self._check_game_finished()
            return

        self._handle_normal_move(action, active_player)
        # Check for collision with other players' marbles
        self._check_collisions(action)
        # Remove the played card from the player's hand
        active_player.list_card.remove(action.card)
        # Add the played card to the discard pile
        self.state.list_card_discard.append(action.card)
        #remove the card_active
        self.state.card_active = None
        # Advance to the next active player
        self.state.idx_player_active = (self.state.idx_player_active + 1) % len(self.state.list_player)
        # Check if the game is finished or if a player needs to help their teammate
        self._check_game_finished()

<<<<<<< HEAD
    def calculate_steps(self, pos_from, pos_to, player_idx):
        if pos_to in self.SAFE_SPACES[player_idx]:
            if pos_from == self.ENTERING_POINTS[player_idx][0]:  # Directly entering safe space
                steps_taken = 1 + self.SAFE_SPACES[player_idx].index(pos_to)
            else:
                # Steps to entry + steps within safe space
                steps_to_entry = (self.ENTERING_POINTS[player_idx][0] - pos_from + 1) % self.MAIN_TRACK
                steps_within_safe_space = self.SAFE_SPACES[player_idx].index(pos_to)
                steps_taken = steps_to_entry + steps_within_safe_space
        else:
            # Moving purely on the main track
            steps_taken = (pos_to - pos_from) % self.MAIN_TRACK
=======
    def _handle_seven_card_logic(self, grouped_actions: List['Action']) -> None:
        """
        Process a SEVEN card by applying valid split actions.

        Args:
            grouped_actions (List[Action]): A list of Action instances representing split actions.
        """
        # Ensure grouped_actions is a valid input
        if not grouped_actions:
            print("No valid split actions provided for SEVEN card.")
            return

        # Apply each split action incrementally
        for idx, split_action in enumerate(grouped_actions):
            print(f"Processing SEVEN card split {idx + 1}/{len(grouped_actions)}: {split_action}")
            # Update card_active to SEVEN
            assert self.state
            self.state.card_active = split_action.card
            # Apply the action
            self.apply_action(split_action)
            # Debugging: Confirm state updates
            print(f"SEVEN card: Marble moved from {split_action.pos_from} to {split_action.pos_to}.")
            print(f"Current game state: {self.state}")

        # Once all split actions are applied, discard the SEVEN card
        assert self.state
        active_player = self.state.list_player[self.state.idx_player_active]
        print(f"Removing SEVEN card from active player: {active_player.name}")
        active_player.list_card.remove(grouped_actions[0].card)
        self.state.list_card_discard.append(grouped_actions[0].card)

        # Reset card_active to None
        self.state.card_active = None

        # Advance to the next active player
        self.state.idx_player_active = (self.state.idx_player_active + 1) % len(self.state.list_player)
        print(f"Next active player: Player {self.state.idx_player_active + 1}")
>>>>>>> 9e87445e

        return steps_taken

    def _check_game_finished(self) -> None:
        """Check if the game has finished or a player should help their teammate."""
        assert self.state

        for player_idx, player in enumerate(self.state.list_player):
            safe_spaces = self.SAFE_SPACES[player_idx]

            # Check if all marbles are in the safe spaces
            if all(marble.pos in safe_spaces for marble in player.list_marble):
                teammate_idx = self.TEAM_MAPPING[player_idx]
                teammate = self.state.list_player[teammate_idx]

                # Check if the teammate has also finished
                teammate_safe_spaces = self.SAFE_SPACES[teammate_idx]
                if all(marble.pos in teammate_safe_spaces for marble in teammate.list_marble):
                    print(f"Team {player_idx} and {teammate_idx} have won the game!")
                    self.state.phase = GamePhase.FINISHED
                    return

                # Player now helps their teammate
                print(f"Player {player.name} has finished and will help teammate {teammate.name}.")
                self.state.idx_player_active = teammate_idx
                return

    def _handle_kennel_to_start_action(self, kennel_action: Action) -> bool:
        """
        Handle moving a marble from the kennel to the start position.

        Args:
            kennel_action (Action): The kennel_action to apply.

        Returns:
            bool: True if the kennel_action was handled, False otherwise.
        """
        assert self.state
        active_player = self.state.list_player[self.state.idx_player_active]

        # Check if the kennel_action involves moving a marble from the kennel to the start
        if (
            kennel_action.pos_to is not None and
            kennel_action.pos_from in self.KENNEL_POSITIONS[self.state.idx_player_active] and
            kennel_action.pos_to in self.START_POSITIONS
        ):
            for marble in active_player.list_marble:
                if marble.pos == kennel_action.pos_from:
                    # Update marble position and mark as safe
                    marble.pos = kennel_action.pos_to
                    marble.is_save = True
                    # print(f"Marble moved from kennel to start position: {marble.pos}.")

                    # Log the kennel_action
                    # print(f"Player {active_player.name} plays {kennel_action.card.rank} "+
                    #     f"of {kennel_action.card.suit} moving marble from {kennel_action.pos_from} "+
                    #     f"to {kennel_action.pos_to}.")

                    return True  # Action handled successfully
        return False  # Action does not involve moving from kennel to start

    def _handle_jack(self, move_action: Action) -> None:
        """Handle the Jack card action (swap marbles)."""

        # Ensure the game state is not None
        if self.state is None:
            raise ValueError("Game state is not set.")

        # Ensure pos_from and pos_to are not None
        if move_action.pos_from is None or move_action.pos_to is None:
            raise ValueError("Both pos_from and pos_to must be specified for the Jack action.")

        # Get the marble at pos_from
        marble_from = next(
            (marble for player in self.state.list_player for marble
            in player.list_marble if marble.pos == move_action.pos_from),
            None
        )

        # Get the marble at pos_to
        marble_to = next(
            (marble for player in self.state.list_player for marble
            in player.list_marble if marble.pos == move_action.pos_to),
            None
        )

        # Swap their positions
        if marble_from and marble_to:
            marble_from.pos, marble_to.pos = marble_to.pos, marble_from.pos
            print(f"Swapped marbles: Marble at {move_action.pos_from} with "+
                f"marble at {move_action.pos_to}.")
        else:
            raise ValueError("Could not find one or both marbles to swap for the Jack action.")

        # Find the marble to swap from the active player
        #marble_from: Optional[Marble] = None
        #active_player_index = self.state.idx_player_active
        #active_player = self.state.list_player[active_player_index]

        #for marble in active_player.list_marble:
            #if marble.pos == move_action.pos_from:
                #marble_from = marble
                #break

        # Find the marble to swap from the opponent
        #marble_to: Optional[Marble] = None
        #for player in self.state.list_player:
            #if player != active_player:
                #for marble in player.list_marble:
                    #if marble.pos == move_action.pos_to:
                        #marble_to = marble
                        #break
                #if marble_to:
                    #break

        # Swap the positions of the marbles if both marbles were found
        #if marble_from and marble_to:
            #marble_from.pos, marble_to.pos = marble_to.pos, marble_from.pos
            #print(f"Swapped marbles: {marble_from.pos} with {marble_to.pos}")
        #else:
            #raise ValueError("Could not find marbles to swap for the Jack action.")

    #def _handle_joker(self, move_action: Action) -> None:
        #"""Handle the Joker card action (wild card)."""
        #if self.state is None:
            #raise ValueError("Game state is not set.")

        #if move_action.pos_from is not None and move_action.pos_to is not None:
            #idx_active = self.state.idx_player_active
            #active_player = self.state.list_player[idx_active]

            #for marble in active_player.list_marble:
                #if marble.pos == move_action.pos_from:
                    #marble.pos = move_action.pos_to
                    #marble.is_save = marble.pos in self.SAFE_SPACES[idx_active]
                    #break

    def _handle_normal_move(self, move_action: Action, active_player: PlayerState) -> None:
        """Handle a normal move action (non-special card)."""
        assert self.state

        # Provide a default value if pos_to is None (e.g., -1)
        pos_to = move_action.pos_to if move_action.pos_to is not None else -1

        idx_active: int = self.state.idx_player_active
        kennel_idx_active: list = self.KENNEL_POSITIONS[idx_active]

        if move_action.pos_from in kennel_idx_active and pos_to in self.START_POSITIONS:
            for marble in active_player.list_marble:
                if marble.pos == move_action.pos_from:
                    marble.pos = pos_to  # Assign the (default or valid) pos_to
                    marble.is_save = True  # Mark the marble as safe after leaving the kennel
                    print(f"Marble moved from kennel to start position: {marble.pos}.")
                    break
        else:
            for marble in active_player.list_marble:
                if marble.pos == move_action.pos_from:
                    marble.pos = pos_to  # Assign the (default or valid) pos_to
                    marble.is_save = marble.pos in self.SAFE_SPACES[idx_active]
                    if marble.is_save:
                        pass
                        # print(f"Marble moved to a safe space at position {marble.pos}.")
                    break
            # else:
                # raise ValueError(f"No marble found at position {move_action.pos_from} for Player {active_player.name}.")

    def _handle_card_exchange(self, move_action: Action, active_player: PlayerState) -> None:
        """Handle the card exchange phase."""
        if self.state is None:
            raise ValueError("Game state is not set.")

        idx_active = self.state.idx_player_active
        idx_partner = (idx_active + 2) % self.state.cnt_player
        partner = self.state.list_player[idx_partner]

        if move_action.card not in active_player.list_card:
            raise ValueError(f"Card {move_action.card} not found in active player's hand.")

        active_player.list_card.remove(move_action.card)
        partner.list_card.append(move_action.card)

        # Advance to the next active player
        self.state.idx_player_active = (idx_active + 1) % self.state.cnt_player

        if self.state.idx_player_active == self.state.idx_player_started:
            self.state.bool_card_exchanged = True
            print("All players have completed their card exchanges.")

    def _check_collisions(self, move_action: Action) -> None:
        """Check for collisions with other players' marbles."""
        assert self.state

        idx_active = self.state.idx_player_active
        for other_idx, other_player in enumerate(self.state.list_player):
            if other_idx == idx_active:
                continue  # Skip the active player

            for other_marble in other_player.list_marble:
                if other_marble.pos == move_action.pos_to:  # Collision detected
                    print(f"Collision! Player {other_player.name}'s marble at position {other_marble.pos} "
                        "is sent back to the kennel.")

                    for pos in self.KENNEL_POSITIONS[other_idx]:
                        if all(marble.pos != pos for player in self.state.list_player for marble in player.list_marble):
                            other_marble.pos = pos
                            other_marble.is_save = False
                            break

    def _handle_overtaking(self, move_action: Action) -> None:
        """Handle overtaking logic for SEVEN card."""
        assert self.state   # Ensure the game state is set

        if move_action.pos_from is None or move_action.pos_to is None:
            return

        # Collect all positions between `pos_from` and `pos_to`
        overtaken_positions: list[int] = []
        if move_action.pos_from < move_action.pos_to:
            overtaken_positions = list(range(move_action.pos_from + 1, move_action.pos_to + 1))
        else:
            overtaken_positions = list(range(move_action.pos_from + 1, 64)) + list(range(0, move_action.pos_to + 1)) + list(range(0,))

        # Exclude any invalid overtaken positions (e.g., own start or safe spaces)
        # excluded_positions = set(self.START_POSITIONS.values()) 
        # excluded_positions.update(self.SAFE_SPACES[self.state.idx_player_active])
        excluded_positions = {marble.pos for player in self.state.list_player for marble in player.list_marble if marble.is_save}

        # Filter overtaken positions and exclude `pos_to`
        overtaken_positions = [
            pos for pos in overtaken_positions if pos not in excluded_positions and pos != move_action.pos_to
        ]

        # Iterate through all players to identify overtaken marbles
        for player_idx, player in enumerate(self.state.list_player):
            print(f"Processing Player {player_idx + 1}: {player.name}")
            for marble in player.list_marble:
                if marble.pos in overtaken_positions:

                    # Log overtaking event
                    print(f"Overtaking detected! Marble at position {marble.pos} is sent back to the kennel.")
                    kennel_positions = self.KENNEL_POSITIONS[player_idx]
                    print(f"Player {player_idx}'s kennel positions: {kennel_positions}")
                    # Send the overtaken marble back to the kennel
                    for pos in self.KENNEL_POSITIONS[player_idx]:
                        if all(
                            m.pos != pos for p in self.state.list_player for m in p.list_marble
                        ):
                            marble.pos = pos
                            marble.is_save = False
                            print(f"Marble moved to kennel position {pos} for Player {player_idx}.")
                            print("Visualizing marble positions after modification:")
                            for player_idx, player in enumerate(self.state.list_player):
                                print(f"Player {player_idx + 1}: {player.name}")
                                marble_positions = [marble.pos for marble in player.list_marble]
                                print(f"  Marble positions: {marble_positions}")


    def get_cards_per_round(self) -> int:
        """Determine the number of cards to be dealt based on the round."""
        assert self.state
        # Round numbers repeat in cycles of 5: 6, 5, 4, 3, 2
        return 6 - ((self.state.cnt_round - 1) % 5)

    def update_starting_player(self) -> None:
        """Update the starting player index for the next round (anti-clockwise)."""
        assert self.state, "Game state is not set."
        self.state.idx_player_started = (self.state.idx_player_started - 1) % self.state.cnt_player

    def reshuffle_discard_into_draw(self) -> None:
        """
        Shuffle the discard pile back into the draw pile when the draw pile is empty.
        Ensures no cards are lost or duplicated in the process.
        If more than 110 cards are detected, reset the entire deck.
        """
        assert self.state, "Game state is not set."

        if not self.state.list_card_discard:
            raise ValueError("Cannot reshuffle: Discard pile is empty.")

        print("Debug: Reshuffling the discard pile into the draw pile.")

        # Add all cards from the discard pile to the draw pile
        self.state.list_card_draw.extend(self.state.list_card_discard)

        # Clear the discard pile
        self.state.list_card_discard.clear()

        # Shuffle the draw pile to randomize
        random.shuffle(self.state.list_card_draw)
        print(f"Debug: Reshuffle complete. Draw pile count: {len(self.state.list_card_draw)}.")

        # Validate total card count
        draw_count = len(self.state.list_card_draw)
        discard_count = len(self.state.list_card_discard)
        player_card_count = sum(len(player.list_card) for player in self.state.list_player)
        total_cards = draw_count + discard_count + player_card_count

        # If more than 110 cards are detected, reset the card deck
        if total_cards > 110:
            print("Warning: More than 110 cards detected. Resetting the card deck.")

            # Clear all cards from draw pile, discard pile, and players' hands
            self.state.list_card_draw.clear()
            self.state.list_card_discard.clear()
            for player in self.state.list_player:
                player.list_card.clear()

            # Re-initialize the deck with the original full set of cards
            # Assuming GameState.LIST_CARD contains the original full deck
            self.state.list_card_draw.extend(GameState.LIST_CARD)
            random.shuffle(self.state.list_card_draw)

            # print("Deck has been reset to the original full set of cards.")

    def deal_cards(self) -> None:
        """Deal cards to each player for the current round."""
        assert self.state

        num_cards = self.get_cards_per_round()
        total_needed = num_cards * (len(self.state.list_player))

        # Reshuffle if necessary
        while len(self.state.list_card_draw) < total_needed:
            if not self.state.list_card_discard:
                raise ValueError("Not enough cards to reshuffle and deal.")
            self.reshuffle_discard_into_draw()

        # Shuffle the draw pile
        random.shuffle(self.state.list_card_draw)

        # Deal cards one by one to each player
        for _ in range(num_cards):
            for _, player in enumerate(self.state.list_player):
                # Ensure enough cards are available in the draw pile
                if not self.state.list_card_draw:
                    assert self.state.list_card_discard
                    self.reshuffle_discard_into_draw()

                # Give one card to the current player
                card = self.state.list_card_draw.pop()
                player.list_card.append(card)


    def validate_game_state(self) -> None:
        """Validate the game state for consistency."""
        assert self.state

        # Ensure the number of cards matches the round logic
        expected_cards = self.get_cards_per_round()
        for player in self.state.list_player:
            if len(player.list_card) > expected_cards:
                raise ValueError(f"Player {player.name} has more cards than allowed in round {self.state.cnt_round}.")

        # Ensure the deck and discard piles are consistent
        total_cards = len(self.state.list_card_draw) + len(self.state.list_card_discard)
        for player in self.state.list_player:
            total_cards += len(player.list_card)
        if total_cards != len(GameState.LIST_CARD):
            raise ValueError("Total number of cards in the game is inconsistent.")


    def next_round(self) -> None:
        """Advance to the next round."""
        assert self.state

        print(f"Advancing to round {self.state.cnt_round + 1}.")
        self.state.cnt_round += 1

        # Update the starting player for the next round
        self.update_starting_player()

        # Clear player cards to prepare for new distribution
        for player in self.state.list_player:
            player.list_card = []

        # Deal cards for the new round
        self.deal_cards()

        #Update Card exchange to not done
        self.state.bool_card_exchanged = False

        print(f'''\nRound {self.state.cnt_round} begins.
            Player {self.state.list_player[self.state.idx_player_started].name} starts.''')


    def get_player_view(self, idx_player: int) -> GameState:
        """ Get the masked state for the active player (e.g. the oppontent's cards are face down)"""
        assert self.state
        masked_players = []
        for i, player in enumerate(self.state.list_player):
            if i == idx_player:
                masked_players.append(player)
            else:
                masked_players.append(PlayerState(name=player.name, list_card=[], list_marble=player.list_marble))
        return GameState(
            cnt_player=self.state.cnt_player,
            phase=self.state.phase,
            cnt_round=self.state.cnt_round,
            bool_game_finished=self.state.bool_game_finished,
            bool_card_exchanged=self.state.bool_card_exchanged,
            idx_player_started=self.state.idx_player_started,
            idx_player_active=self.state.idx_player_active,
            list_player=masked_players,
            list_card_draw=self.state.list_card_draw,
            list_card_discard=self.state.list_card_discard,
            card_active=self.state.card_active,
            board_positions=self.state.board_positions
        )

      
# if __name__ == '__main__':
        
#     # Initialize the game
#     game = Dog()

#     # Initialize a random player (or your AI logic)
    random_player = RandomPlayer()

<<<<<<< HEAD
    # Ensure the game state is initialized
    if game.state is None:
        print("Error: Game state is not initialized. Exiting...")
    else:
        game.draw_board()  # Draw the initial board

        while game.state.phase != GamePhase.FINISHED:
            game.print_state()

            # Get the list of possible actions for the active player
            game_actions = game.get_list_action()

            # Display possible actions
            print("\nPossible Actions:")
            for idx, action in enumerate(game_actions):
                print(f"{idx}: Play {action.card.rank} of {action.card.suit} from {action.pos_from} to {action.pos_to}")

            # Select an action (random in this example)
            selected_action = random_player.select_action(game.get_state(), game_actions)
            print(selected_action)

            if selected_action is None:
                print("No action selected. Skipping turn.")
                game.apply_action(None)
            elif selected_action.card.rank == '7':
                print(f"Selected SEVEN card: {selected_action.card}")

                # Generate all valid grouped actions
                active_player = game.state.list_player[game.state.idx_player_active]
                grouped_actions = game.grouped_actions(selected_action.card, active_player.list_marble)

                # Find the specific split containing the selected action
                split_to_process = None
                for split in grouped_actions:
                    if selected_action in split:
                        split_to_process = split
                        break

                if split_to_process:
                    print(f"Processing SEVEN split: {split_to_process}")
                    for split_action in split_to_process:
                        game.apply_action(split_action)
                    print("SEVEN card split handling complete.")
                else:
                    print("No valid split found containing the selected SEVEN action.")
            else:
                # Apply the selected action (non-SEVEN cards)
                game.apply_action(selected_action)

            # Draw the updated board after each turn
            game.draw_board()

            # Check for deck consistency
            game.validate_total_cards()

            # Optionally exit after a certain number of rounds (for testing)
            if game.state.cnt_round > 15:
                print(f"Ending game for testing after {game.state.cnt_round} rounds.")
                break
=======
#     # Ensure the game state is initialized
#     if game.state is None:
#         print("Error: Game state is not initialized. Exiting...")
#     else:
#         game.draw_board()  # Draw the initial board

#         while game.state.phase != GamePhase.FINISHED:
#             game.print_state()

#             # Get the list of possible actions for the active player
#             game_actions = game.get_list_action()

#             # Display possible actions
#             print("\nPossible Actions:")
#             for idx, action in enumerate(game_actions):
#                 print(f"{idx}: Play {action.card.rank} of {action.card.suit} from {action.pos_from} to {action.pos_to}")

#             # Select an action (random in this example)
#             selected_action = random_player.select_action(game.get_state(), game_actions)

#             if selected_action is None:
#                 print("No action selected. Skipping turn.")
#                 game.apply_action(None)
#             elif selected_action.card.rank == '7':
#                 print(f"Selected SEVEN card: {selected_action.card}")

#                 # Generate all valid grouped actions
#                 active_player = game.state.list_player[game.state.idx_player_active]
#                 grouped_actions = game.grouped_actions(selected_action.card, active_player.list_marble)

#                 # Find the specific split containing the selected action
#                 split_to_process = None
#                 for split in grouped_actions:
#                     if selected_action in split:
#                         split_to_process = split
#                         break

#                 if split_to_process:
#                     print(f"Processing SEVEN split: {split_to_process}")
#                     for split_action in split_to_process:
#                         game.apply_action(split_action)
#                     print("SEVEN card split handling complete.")
#                 else:
#                     print("No valid split found containing the selected SEVEN action.")
#             else:
#                 # Apply the selected action (non-SEVEN cards)
#                 game.apply_action(selected_action)

#             # Draw the updated board after each turn
#             game.draw_board()

#             # Check for deck consistency
#             game.validate_total_cards()

#             # Optionally exit after a certain number of rounds (for testing)
#             if game.state.cnt_round > 15:
#                 print(f"Ending game for testing after {game.state.cnt_round} rounds.")
#                 break
>>>>>>> 9e87445e
<|MERGE_RESOLUTION|>--- conflicted
+++ resolved
@@ -920,7 +920,6 @@
         # Check if the game is finished or if a player needs to help their teammate
         self._check_game_finished()
 
-<<<<<<< HEAD
     def calculate_steps(self, pos_from, pos_to, player_idx):
         if pos_to in self.SAFE_SPACES[player_idx]:
             if pos_from == self.ENTERING_POINTS[player_idx][0]:  # Directly entering safe space
@@ -933,45 +932,6 @@
         else:
             # Moving purely on the main track
             steps_taken = (pos_to - pos_from) % self.MAIN_TRACK
-=======
-    def _handle_seven_card_logic(self, grouped_actions: List['Action']) -> None:
-        """
-        Process a SEVEN card by applying valid split actions.
-
-        Args:
-            grouped_actions (List[Action]): A list of Action instances representing split actions.
-        """
-        # Ensure grouped_actions is a valid input
-        if not grouped_actions:
-            print("No valid split actions provided for SEVEN card.")
-            return
-
-        # Apply each split action incrementally
-        for idx, split_action in enumerate(grouped_actions):
-            print(f"Processing SEVEN card split {idx + 1}/{len(grouped_actions)}: {split_action}")
-            # Update card_active to SEVEN
-            assert self.state
-            self.state.card_active = split_action.card
-            # Apply the action
-            self.apply_action(split_action)
-            # Debugging: Confirm state updates
-            print(f"SEVEN card: Marble moved from {split_action.pos_from} to {split_action.pos_to}.")
-            print(f"Current game state: {self.state}")
-
-        # Once all split actions are applied, discard the SEVEN card
-        assert self.state
-        active_player = self.state.list_player[self.state.idx_player_active]
-        print(f"Removing SEVEN card from active player: {active_player.name}")
-        active_player.list_card.remove(grouped_actions[0].card)
-        self.state.list_card_discard.append(grouped_actions[0].card)
-
-        # Reset card_active to None
-        self.state.card_active = None
-
-        # Advance to the next active player
-        self.state.idx_player_active = (self.state.idx_player_active + 1) % len(self.state.list_player)
-        print(f"Next active player: Player {self.state.idx_player_active + 1}")
->>>>>>> 9e87445e
 
         return steps_taken
 
@@ -1390,67 +1350,6 @@
 #     # Initialize a random player (or your AI logic)
     random_player = RandomPlayer()
 
-<<<<<<< HEAD
-    # Ensure the game state is initialized
-    if game.state is None:
-        print("Error: Game state is not initialized. Exiting...")
-    else:
-        game.draw_board()  # Draw the initial board
-
-        while game.state.phase != GamePhase.FINISHED:
-            game.print_state()
-
-            # Get the list of possible actions for the active player
-            game_actions = game.get_list_action()
-
-            # Display possible actions
-            print("\nPossible Actions:")
-            for idx, action in enumerate(game_actions):
-                print(f"{idx}: Play {action.card.rank} of {action.card.suit} from {action.pos_from} to {action.pos_to}")
-
-            # Select an action (random in this example)
-            selected_action = random_player.select_action(game.get_state(), game_actions)
-            print(selected_action)
-
-            if selected_action is None:
-                print("No action selected. Skipping turn.")
-                game.apply_action(None)
-            elif selected_action.card.rank == '7':
-                print(f"Selected SEVEN card: {selected_action.card}")
-
-                # Generate all valid grouped actions
-                active_player = game.state.list_player[game.state.idx_player_active]
-                grouped_actions = game.grouped_actions(selected_action.card, active_player.list_marble)
-
-                # Find the specific split containing the selected action
-                split_to_process = None
-                for split in grouped_actions:
-                    if selected_action in split:
-                        split_to_process = split
-                        break
-
-                if split_to_process:
-                    print(f"Processing SEVEN split: {split_to_process}")
-                    for split_action in split_to_process:
-                        game.apply_action(split_action)
-                    print("SEVEN card split handling complete.")
-                else:
-                    print("No valid split found containing the selected SEVEN action.")
-            else:
-                # Apply the selected action (non-SEVEN cards)
-                game.apply_action(selected_action)
-
-            # Draw the updated board after each turn
-            game.draw_board()
-
-            # Check for deck consistency
-            game.validate_total_cards()
-
-            # Optionally exit after a certain number of rounds (for testing)
-            if game.state.cnt_round > 15:
-                print(f"Ending game for testing after {game.state.cnt_round} rounds.")
-                break
-=======
 #     # Ensure the game state is initialized
 #     if game.state is None:
 #         print("Error: Game state is not initialized. Exiting...")
@@ -1468,8 +1367,9 @@
 #             for idx, action in enumerate(game_actions):
 #                 print(f"{idx}: Play {action.card.rank} of {action.card.suit} from {action.pos_from} to {action.pos_to}")
 
-#             # Select an action (random in this example)
-#             selected_action = random_player.select_action(game.get_state(), game_actions)
+            # Select an action (random in this example)
+#            selected_action = random_player.select_action(game.get_state(), game_actions)
+#            print(selected_action)
 
 #             if selected_action is None:
 #                 print("No action selected. Skipping turn.")
@@ -1509,4 +1409,3 @@
 #             if game.state.cnt_round > 15:
 #                 print(f"Ending game for testing after {game.state.cnt_round} rounds.")
 #                 break
->>>>>>> 9e87445e
