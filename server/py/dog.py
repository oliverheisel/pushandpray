"""
Dog game implementation module.
This module contains the core game logic and data structures for the Dog card game.
"""

# runcmd: cd ../.. & venv\Scripts\python server/py/dog_template.py
import random
from typing import List, Optional, Dict, Any, Set, Union
from server.py.game import Game
from server.py.dog_game_state import Card, Marble, PlayerState, Action, GameState, GamePhase
from server.py.dog_player import RandomPlayer

class Dog(Game):
    """
    Dog board game implementation.

    Constants define board layout, card values, and game rules.
    """

    # Constants
    BOARD_SIZE = 96
    MAIN_TRACK = 64
    STARTING_CARDS = {'A', 'K', 'JKR'}
    MOVEMENT_CARDS = {'2', '3', '4', '5', '6', '8', '9', '10', 'Q', 'K', 'A', 'JKR'}
    SAFE_SPACES = {
        0: [68, 69, 70, 71],  # Player 1's safe spaces, blue
        1: [76, 77, 78, 79],  # Player 2's safe spaces, green
        2: [84, 85, 86, 87],  # Player 3's safe spaces, red
        3: [92, 93, 94, 95]   # Player 4's safe spaces, yellow
        }
    KENNEL_POSITIONS = {
        0: [64, 65, 66, 67],  # Player 1's kennel positions
        1: [72, 73, 74, 75],  # Player 2's kennel positions
        2: [80, 81, 82, 83],  # Player 3's kennel positions
        3: [88, 89, 90, 91]   # Player 4's kennel positions
    }
    START_POSITIONS = {
        0: 0,    # Player 1
        1: 16,   # Player 2
        2: 32,   # Player 3
        3: 48    # Player 4
    }
    CARD_VALUES = {
        'A': [1, 11],
        'Q': [12],
        'K': [13],
        '4': [-4, 4],
        '7': [7]
    }

    TEAM_MAPPING = {
    0: 2,  # Player 0 helps Player 2
    1: 3,  # Player 1 helps Player 3
    2: 0,  # Player 2 helps Player 0
    3: 1   # Player 3 helps Player 1
}

    def __init__(self) -> None:
        """ Game initialization (set_state call not necessary, we expect 4 players) """
        self.state: Optional[GameState] = None
        self.initialize_game()  # Ensure the game state is initialized

    def initialize_game(self) -> None:
        """
        Initialize the game state with players, deck, and board positions.
        Each player (i: range 0-3) has 4 marbles (j: range 0-3), initialized from unique positions (pos).
        """

        # Initialize players with empty card hands and marbles in their kennel positions
        players = [
            PlayerState(
                name=f"Player {i+1}",
                list_card=[],
                list_marble=[
                    Marble(pos=self.KENNEL_POSITIONS[i][j], is_save=True) for j in range(4)
                ]
            )
            for i in range(4)
        ]

        #prepare deck
        deck = GameState.LIST_CARD.copy()
        random.shuffle(deck)

        idx_player_started = random.randint(0, 3)

        self.state = GameState(
                        cnt_player=4,
                        phase=GamePhase.RUNNING,
                        cnt_round=1,
                        bool_game_finished=False,
                        bool_card_exchanged=False,
                        idx_player_started=idx_player_started,
                        idx_player_active=idx_player_started,
                        list_player=players,
                        list_card_draw=deck,
                        list_card_discard=[],
                        card_active=None,
                        board_positions=[None] * self.BOARD_SIZE  # Initialize board positions
                    )

        # Deal initial cards (6 cards in first round)
        self.deal_cards()

    def reset(self) -> None:
        """ Reset the game to its initial state """
        self.initialize_game()

    def set_state(self, state: GameState) -> None:
        """ Set the game to a given state """
        if not isinstance(state, GameState):
            raise ValueError("Invalid state object provided.")
        self.state = state

    def get_state(self) -> GameState:
        """ Get the complete, unmasked game state """
        assert  self.state
        return self.state

    def print_state(self) -> None:
        """ Print the current game state """
        if self.state is None:
            raise ValueError("Game state is not set.")
        print(f"Game Phase: {self.state.phase}")
        print(f"Round: {self.state.cnt_round}")
        print(f"Active Player: {self.state.list_player[self.state.idx_player_active].name}")
        for player_idx, player in enumerate(self.state.list_player):
            print(f"\nPlayer {player_idx + 1}: {player.name}")
            # Check for empty or invalid card lists
            if not player.list_card:
                print("Warning: No cards in player's hand.")
            else:
                print(f"Cards: {[f'{card.rank} of {card.suit}' for card in player.list_card]}")
            # Ensure marbles list is valid
            if not player.list_marble:
                print("Warning: No marbles for the player.")
            else:
                print(f'''Marbles: {[f'Position: {m.pos}, Safe: {m.is_save}' for m in player.list_marble]}''')


    def draw_board(self) -> None:
        """ Draw the board with kennels as the starting positions and safe spaces as the final destinations """
        if self.state is None:
            raise ValueError("Game state is not set.")

        board = ["." for _ in range(self.BOARD_SIZE)]

        for player_idx, player in enumerate(self.state.list_player):
            for marble in player.list_marble:
                if marble.pos in self.SAFE_SPACES[player_idx]:
                    board[marble.pos] = f"S{player_idx+1}"
                elif marble.pos in self.KENNEL_POSITIONS[player_idx]:
                    board[marble.pos] = f"K{player_idx+1}"
                else:
                    board[marble.pos] = f"M{player_idx+1}"
        print("Board:")
        for i in range(0, self.BOARD_SIZE, 12):
            print(" ".join(board[i:i+12]))

    def _get_card_value(self, card: Card) -> List[int]:
        """Map card rank to its movement values using CARD_VALUES and handle numeric ranks."""
        # Check if the card is in the predefined CARD_VALUES dictionary
        if card.rank in self.CARD_VALUES:
            return self.CARD_VALUES[card.rank]
        # Dynamically handle numeric ranks (excluding 4 and 7, as they are special cases)
        if card.rank.isdigit() and card.rank.isdigit() != 7:
            if card.rank.isdigit() == 4:
                return[-4,4]
            return [int(card.rank)]
        # Default to [0] for invalid cards
        return [0]
    def _calculate_new_position(self, marble: Marble, move_value: int, player_idx: int) -> Optional[int]:
        """
        Calculate the new position of a marble, considering:
        - Safe space entry rules for each player
        - Blocking due to marbles on starting points
        - not moving out of kennel
        Returns None if the move is invalid.
        """

        if self.state is None:
            raise ValueError("Game state is not set.")

        start_positions: Dict[int, int] = self.START_POSITIONS
        safe_spaces: Dict[int, List[int]] = self.SAFE_SPACES
        kennel_positions: Dict[int, List[int]] = self.KENNEL_POSITIONS
        # Create a list of all marbles for checking occupancy
        all_marbles: List[Dict[str, Any]] = self._get_all_marbles()
        # Define helper functions
        def is_blocked_start_position(pos: int) -> bool:
            # A start position is blocked if there's a marble with is_save=True on it
            return any(m["position"] == pos and m["is_save"] for m in all_marbles)

        # Current position of the marble
        current_pos = marble.pos

        # Rule 1: Marble in the kennel cannot move
        if current_pos in kennel_positions[player_idx]:
            return None

        # calculate new tentantive position
        main_track = self.MAIN_TRACK
        tentative_pos = (current_pos + move_value) % main_track

        # Collect all marble positions for quick lookup
        positions_occupied: Set[int] = {m["position"] for m in all_marbles}

        #create a list of all passing fields
        if current_pos <= tentative_pos:
            positions_to_check = list(range(current_pos + 1, tentative_pos + 1))
        else:
            positions_to_check = list(range(current_pos + 1, main_track)) + list(range(0, tentative_pos + 1))

        # Rule 2: check if starting position is inbetween
        start_positions_values = set(start_positions.values())
        for pos in positions_to_check:
            if pos in start_positions_values:
                # We have encountered a start position, check if blocked
                if is_blocked_start_position(pos):
                    # If the position is blocked and this is not our final destination, we're trying to jump over it
                    # If we end exactly on a blocked start position, also invalid
                    return None

        #Rule 3: move within save space
        player_safe_spaces = safe_spaces[player_idx]
        if current_pos in player_safe_spaces:
            # Find the current index of the marble in the safe_spaces list
            current_index = player_safe_spaces.index(current_pos)
            target_index = current_index + move_value

            # Check if target_index is within the bounds of the safe_spaces
            if target_index < 0 or target_index >= len(player_safe_spaces):
                # Overshoot beyond safe space boundaries
                return None

            # Extract positions we must pass through (including the final one)
            if target_index > current_index:
                path_positions = player_safe_spaces[current_index + 1:target_index + 1]
            else:
                path_positions = player_safe_spaces[target_index:current_index]

            # Check each position in the path for blocking marbles
            for pos in path_positions:
                if pos in positions_occupied:
                    # We hit a marble in the path or final position -> cannot overjump or land on it
                    return None

            # If no block, we can safely move the marble to the target position
            return player_safe_spaces[target_index]

        # Rule 4: move to the save spaces
        player_start_pos = start_positions[player_idx]
        if not marble.is_save and (player_start_pos + 1) in positions_to_check:
            if player_start_pos >= current_pos:
                steps_to_start = player_start_pos - current_pos
            else:
                steps_to_start = (main_track - current_pos) + player_start_pos

            steps_into_safe_space = move_value - steps_to_start
            if steps_into_safe_space < 0 or steps_into_safe_space > len(player_safe_spaces):
                # Either we don't actually step into safe spaces or we overshoot them
                return None

            # The path in safe spaces is from player_safe_spaces[0] up to final_safe_pos
            if steps_into_safe_space > 0:
                path_positions = player_safe_spaces[:steps_into_safe_space]
            else:
                path_positions = []

            # Check each position in the safe space path for blocking marbles
            for pos in path_positions:
                if pos in positions_occupied:
                    # If a marble is found on the path (including final position), we cannot jump over or land on it
                    return None

            final_safe_pos = player_safe_spaces[steps_into_safe_space - 1] if steps_into_safe_space > 0 else None
            return final_safe_pos

        return tentative_pos if 0 <= tentative_pos <= self.BOARD_SIZE else None

    def validate_total_cards(self) -> None:
        """Ensure the total number of cards remains consistent."""
        assert self.state

        draw_count = len(self.state.list_card_draw)
        discard_count = len(self.state.list_card_discard)
        player_card_count = sum(len(player.list_card) for player in self.state.list_player)

        total_cards = draw_count + discard_count + player_card_count

        print(f'''Debug: Draw pile count: {draw_count},
            Discard pile count: {discard_count},
            Player cards: {player_card_count}''')
        print(f'''Debug: Total cards: {total_cards},
            Expected: {len(GameState.LIST_CARD)}''')

        if total_cards != len(GameState.LIST_CARD):
            raise ValueError(f"Total cards mismatch: {total_cards} != {len(GameState.LIST_CARD)}")

    def _get_all_marbles(self) -> List[dict]:
        """Retrieve a list of all marbles with their positions, is_save status, and player index."""
        assert self.state

        all_marbles = []
        for player_idx, player in enumerate(self.state.list_player):  # Include the player's index
            for marble in player.list_marble:
                all_marbles.append({
                    "player": player.name,
                    "player_idx": player_idx,  # Add the player index here
                    "position": marble.pos,
                    "is_save": marble.is_save
                })
        return all_marbles

    def _handle_seven_card(self, card: Card, active_marbles: List[Marble]) -> List[Action]:
        """Generate all possible split actions for the `7` card."""

        if not self.state:
            raise ValueError("Game state is not set.")

        player_idx = self.state.idx_player_active
        kennels = self.KENNEL_POSITIONS

        # Filter out marbles in the kennel
        marbles_outside_kennel = [
            marble for marble in active_marbles if marble.pos not in kennels[player_idx]
        ]

        if not marbles_outside_kennel:
            return []  # No valid moves if all marbles are in the kennel

        def dfs(remaining: int, moves: List[int], marble_indices: List[int], results: List[List[tuple[int, int]]]) -> None:
            """Recursive helper to generate splits."""
            if remaining == 0:
                # Ensure the split uses exactly 7 points and all moves are valid
                if sum(moves) == 7:
                    valid_split = True
                    for i, steps in enumerate(moves):
                        if steps > 0:  # Only check marbles that moved
                            marble = marbles_outside_kennel[marble_indices[i]]
<<<<<<< HEAD
                            pos_to = self._calculate_new_position(marble, steps, player_idx)
                            if pos_to is None:
                                valid_split = False  # Invalidate the split if any move is invalid
                                break
                    if valid_split:
                        results.append([(marble_indices[i], moves[i]) for i in range(len(moves)) if moves[i] > 0])
                return

            for i in range(len(moves)):
                # Add 1 step to the current marble's move
                moves[i] += 1
                pos_to = self._calculate_new_position(marbles_outside_kennel[marble_indices[i]], moves[i], player_idx)

                if pos_to is not None:
                    dfs(remaining - 1, moves, marble_indices, results)

                # Backtrack (remove the step)
                moves[i] -= 1

        # Generate all valid splits
        marble_indices = list(range(len(marbles_outside_kennel)))
        results: List[List[tuple[int, int]]] = []  # Store splits as (marble index, steps)
        dfs(7, [0] * len(marbles_outside_kennel), marble_indices, results)

        # Convert valid splits into grouped actions
        grouped_actions_list = []
        for split in results:
            split_actions = []
            for marble_idx, steps in split:
                marble = marbles_outside_kennel[marble_idx]
                pos_to = self._calculate_new_position(marble, steps, player_idx)
                if pos_to is not None:

                    new_action = Action(
                        card=card,
                        pos_from=marble.pos,
                        pos_to=pos_to,
                        card_swap=None
                    )
                    # Append only if the action is unique
                    if new_action not in split_actions:
                        split_actions.append(new_action)

        
            grouped_actions_list.append(split_actions)
=======
                            pos_to: Optional[int] = self._calculate_new_position(marble, steps, player_idx)
                            if pos_to is None:
                                valid_split = False
                                break
>>>>>>> 7a76d1a0

        # Flatten the list before returning
        flattened_actions = [
            action for group in grouped_actions_list for action in (group if isinstance(group, list) else [group])
        ]

        return flattened_actions

    def grouped_actions(self, card: Card, active_marbles: List[Marble]) -> List[List[Action]]:
        """Generate all possible split actions for the `7` card."""

        if not self.state:
            raise ValueError("Game state is not set.")

        player_idx = self.state.idx_player_active
        kennels = self.KENNEL_POSITIONS

        # Filter out marbles in the kennel
        marbles_outside_kennel = [
            marble for marble in active_marbles if marble.pos not in kennels[player_idx]
        ]

        if not marbles_outside_kennel:
            return []  # No valid moves if all marbles are in the kennel

        def dfs(remaining: int, moves: List[int], marble_indices: List[int], results: List[List[tuple[int, int]]]) -> None:
            """Recursive helper to generate splits."""
            if remaining == 0:
                # Ensure the split uses exactly 7 points and all moves are valid
                if sum(moves) == 7:
                    valid_split = True
                    for i, steps in enumerate(moves):
                        if steps > 0:  # Only check marbles that moved
                            marble = marbles_outside_kennel[marble_indices[i]]
                            pos_to = self._calculate_new_position(marble, steps, player_idx)
                            if pos_to is None:
                                valid_split = False  # Invalidate the split if any move is invalid
                                break
                    if valid_split:
                        results.append([(marble_indices[i], moves[i]) for i in range(len(moves)) if moves[i] > 0])
                return

            for i in range(len(moves)):
                # Add 1 step to the current marble's move
                moves[i] += 1
                pos_to = self._calculate_new_position(marbles_outside_kennel[marble_indices[i]], moves[i], player_idx)

                if pos_to is not None:
                    dfs(remaining - 1, moves, marble_indices, results)

                # Backtrack (remove the step)
                moves[i] -= 1

        # Generate all valid splits
        marble_indices = list(range(len(marbles_outside_kennel)))
        results: List[List[tuple[int, int]]] = []  # Store splits as (marble index, steps)
        dfs(7, [0] * len(marbles_outside_kennel), marble_indices, results)

        # Convert valid splits into grouped actions
        grouped_actions_list = []
        for split in results:
            split_actions = []
            for marble_idx, steps in split:
                marble = marbles_outside_kennel[marble_idx]
                pos_to = self._calculate_new_position(marble, steps, player_idx)
                if pos_to is not None:

                    new_action = Action(
                        card=card,
                        pos_from=marble.pos,
                        pos_to=pos_to,
                        card_swap=None
                    )
                    # Append only if the action is unique
                    if new_action not in split_actions:
                        split_actions.append(new_action)

            grouped_actions_list.append(split_actions)

        return grouped_actions_list

    def _exchange_jkr(self) -> List[Action]:
        actions_list_jkr: List['Action'] = []
        #all ranks and sueit we can exchange for the jkr
        suits = GameState.LIST_SUIT
        ranks = GameState.LIST_RANK
        if 'JKR' in ranks:
            ranks.remove('JKR')

        jkr_card = Card(suit='', rank='JKR')

        #initalize player information to check moves (or which cards we can exchange to)
        assert self.state
        active_player_idx = self.state.idx_player_active
        active_player = self.state.list_player[active_player_idx]
        active_marbles:list[Marble] = active_player.list_marble  # marbels of current player
        all_marbles = self._get_all_marbles() #marbel information of all players
        active_marbles_positions = {m.pos for m in active_marbles} # Helper sets for quick lookups
        kennels = self.KENNEL_POSITIONS
        start_positions = self.START_POSITIONS
        player_idx = self.state.idx_player_active
        player_kennel = kennels[player_idx]
        player_start_position = start_positions[player_idx]
        marbles_in_kennel = [marble for marble in active_marbles if marble.pos in player_kennel]
        num_in_kennel = len(marbles_in_kennel)

        def can_do_starting_move(card_rank: str) -> bool:
            """
            Check if a starting move is possible with the given card rank.
            Conditions:
            - There is at least one marble in the kennel.
            - The start position is not occupied by the active player's own marble.
            - The card rank is one of the starting cards.
            """
<<<<<<< HEAD
            if num_in_kennel == 0 or player_start_position in active_marbles_positions: 
=======
            if num_in_kennel == 0 or player_start_position in active_marbles_positions:
>>>>>>> 7a76d1a0
                return False

            return card_rank in self.STARTING_CARDS

        for rank in ranks:
            for suit in suits:
                card = Card(suit=suit, rank=rank)
                card_values = self._get_card_value(card)  # Get the list of possible values for the card

                # Check starting moves
                if can_do_starting_move(card.rank):
                    actions_list_jkr.append(
                        Action(card=jkr_card,
                            pos_from=None,
                            pos_to=None,
                            card_swap=card)
                    )
                # Handle `7` or 'JKR' as 7: split moves
                if card.rank == '7':
                    seven_actions = self._handle_seven_card(card, active_marbles)
                    if len(seven_actions) > 0:
                        actions_list_jkr.append(
                            Action(card=jkr_card,
                                pos_from=None,
                                pos_to=None,
                                card_swap=card)
                        )
                    else:
                        # If no actions are possible with '7', skip processing moves for this card.
                        continue

                # Handle MARBLE SWAPPING with `J`: exchange with opponent's marble
                for marble_a in all_marbles:
                    if marble_a["position"] > 63:
                        continue
                    if (marble_a["player_idx"] != active_player_idx
                            and marble_a["is_save"]):
                        continue

                    for marble_b in all_marbles:
                        if marble_b is marble_a:
                            continue
                        if marble_b["position"] > 63:
                            continue
                        if (marble_b["player_idx"] != active_player_idx
                                and marble_b["is_save"]):
                            continue

                        # Check that one of these marbles belongs to the active player and the other doesn't
                        belongs_to_active_a = marble_a["player_idx"] == active_player_idx
                        belongs_to_active_b = marble_b["player_idx"] == active_player_idx
                        if belongs_to_active_a == belongs_to_active_b:
                            # Either both belong to the active player or both don't,
                            # in either case, no valid swap.
                            continue

                        # Add swap action
                        actions_list_jkr.append(Action(
                            card=jkr_card,
                            pos_from=None,
                            pos_to=None,
                            card_swap=card
                        ))

                # all cases with normal cards
                # Iterate over all possible values of the card and check if we can move this far!!
                for marble in active_marbles:
                    if marble.pos not in player_kennel:
                        for card_value in card_values:
                            new_pos: Optional[int] = self._calculate_new_position(marble,
                                                                card_value, self.state.idx_player_active)
                            if new_pos is not None:
                                actions_list_jkr.append(Action(
                                card=jkr_card,
                                pos_from=None,
                                pos_to=None,
                                card_swap=card
                                ))

        return actions_list_jkr

    def get_list_action(self) -> List[Action]:
        """Generate a list of possible actions for the active player based on the current game state."""
        if not self.state:
            return []

        active_player = self.state.list_player[self.state.idx_player_active]
        current_cards = active_player.list_card  # Cards of the current player
        actions_list = []

        # If card exchange phase not completed, generate actions for exchanging cards
        if self._is_card_exchange_phase():
            return self._get_exchange_actions(active_player)

        if self.state.card_active is not None:
            current_cards = [self.state.card_active]

        # After exchange phase, normal gameplay actions:
        all_marbles = self._get_all_marbles()
        player_idx = self.state.idx_player_active
        player_kennel = self.KENNEL_POSITIONS[player_idx]
        player_start_position = self.START_POSITIONS[player_idx]

        # Determine how many marbles are in kennel
        marbles_in_kennel = [m for m in active_player.list_marble if m.pos in player_kennel]
        num_in_kennel = len(marbles_in_kennel)

        # Generate actions for each card
        for card in current_cards:
            card_values = self._get_card_value(card)

            # If there are marbles in the kennel, try starting moves (A, K, JKR)
            if num_in_kennel > 0:
                actions_list.extend(
                    self._get_starting_actions(card, marbles_in_kennel, active_player, player_start_position))

            # If card is '7' or 'JKR' (which can act like 7), handle the special "split move"
            if card.rank == '7'and self.state.card_active is None:
                seven_actions = self._handle_seven_card(card, active_player.list_marble)
                if seven_actions:
                    actions_list.append(Action(
                        card=card,
                        pos_from=None,
                        pos_to=None,  
                        card_swap=None
                        ))
                continue

            if card.rank == '7'and self.state.card_active is not None:
                actions_list.extend(self._handle_seven_card(card, active_player.list_marble))
                continue

            if card.rank == 'JKR':
                actions_list.extend(self._exchange_jkr())
                # After handling special moves for 'j', continue to next card
                continue

            if card.rank == 'J':
                opponent_swap_actions = []
                self_swap_actions = []

                # Collect valid opponent swap actions (only unsafe marbles)
                for marble in all_marbles:
                    if marble["player_idx"] == self.state.idx_player_active or marble["position"] > 63:
                        continue  # Skip own marbles and marbles in the kennel

                    if marble["is_save"]:
                        continue  # Skip safe opponent marbles

                    # For each opponent marble, check for valid target marbles (belong to the active player)
                    for target in all_marbles:
                        if target["player_idx"] != self.state.idx_player_active or target["position"] > 63:
                            continue  # Only consider active player's marbles on the board

                        if marble["player_idx"] == target["player_idx"]:
                            continue  # Skip swaps with marbles of the same player

                        # Add both directions for swaps: (marble <-> target) and (target <-> marble)
                        opponent_swap_actions.append(Action(
                            card=card,
                            pos_from=marble["position"],
                            pos_to=target["position"],
                            card_swap=None
                        ))
                        opponent_swap_actions.append(Action(
                            card=card,
                            pos_from=target["position"],
                            pos_to=marble["position"],
                            card_swap=None
                        ))

                # Collect self-swap actions as a fallback (only if no opponent swaps were found)
                if not opponent_swap_actions:
                    for marble in all_marbles:
                        if marble["player_idx"] != self.state.idx_player_active or marble["position"] > 63:
                            continue  # Skip opponent marbles and marbles in the kennel

                        for target in all_marbles:
                            if (target["player_idx"] != self.state.idx_player_active or
                                marble is target or target["position"] > 63):
                                continue  # Skip the same marble and marbles in the kennel

                            # Add valid self-swap action
                            self_swap_actions.append(Action(
                                card=card,
                                pos_from=marble["position"],
                                pos_to=target["position"],
                                card_swap=None
                            ))

                # Prioritize opponent swaps, fallback to self-swaps if none are available
                actions_list.extend(opponent_swap_actions if opponent_swap_actions else self_swap_actions)



                continue

            # For marbles outside the kennel, handle swaps and normal moves
            actions_list.extend(
                self._get_normal_move_actions(card, card_values, active_player.list_marble, player_idx))

        unique_action_list = []
        for item in actions_list:
            if item not in unique_action_list:
                unique_action_list.append(item)

        return unique_action_list

    def _is_card_exchange_phase(self) -> bool:
        """Check if the card exchange phase is still ongoing."""
        assert self.state is not None
        return self.state.bool_card_exchanged is False

    def _get_exchange_actions(self, active_player: PlayerState) -> List[Action]:
        """Generate actions that represent exchanging a card during the initial phase."""
        return [
            Action(card=card, pos_from=None, pos_to=None, card_swap=None)
            for card in active_player.list_card]

    def _get_starting_actions(self, card: Card , marbles_in_kennel: List,
                            active_player: PlayerState, player_start_position: int) -> List[Action]:
        """Generate starting move actions if conditions allow bringing a marble out of kennel."""
        actions = []
        # Only start if start position is free of the player's own marbles and card allows starting moves
        if (card.rank in self.STARTING_CARDS and
            not any(marble.pos == player_start_position for marble in active_player.list_marble)):
            actions.append(
                Action(
                    card=card,
                    pos_from=marbles_in_kennel[0].pos,
                    pos_to=player_start_position,
                    card_swap=None
                ))
        return actions

    def _get_normal_move_actions(self, card: Card, card_values: List[int],
                                active_marbles: List, player_idx: int) -> List[Action]:
        """Handle normal moves based on the card values for marbles outside the kennel."""
        actions = []
        for marble in active_marbles:
            if self._is_in_kennel(marble):
                continue
            for card_value in card_values:
                pos_to = self._calculate_new_position(marble, card_value, player_idx)
                if pos_to is not None:
                    actions.append(
                        Action(
                            card=card,
                            pos_from=marble.pos,
                            pos_to=pos_to,
                            card_swap=None
                        )
                    )
        return actions

    def _is_in_kennel(self, marble: Marble) -> bool:
        """Check if a given marble is currently in the kennel."""
        assert self.state is not None
        player_idx = self.state.idx_player_active
        player_kennel = self.KENNEL_POSITIONS[player_idx]
        return marble.pos in player_kennel

    def _can_swap_with_target(self, target_marble_info: dict) -> bool:
        """Check if we can swap with the given target marble (opponent's marble)."""
        target_pos = target_marble_info["position"]
        t_player_idx = target_marble_info["player_idx"]
        if target_marble_info["is_save"]:
            return False
        if (target_pos in self.SAFE_SPACES[t_player_idx] or
            target_pos in self.KENNEL_POSITIONS[t_player_idx] or
            target_pos == self.START_POSITIONS[t_player_idx]):
            return False
        return True

    def _get_swap_actions(self, card: Card, active_marbles: List, all_marbles: List[dict]) -> List[Action]:
        """Handle marble swapping with 'J' or 'JKR' acting as 'J'."""
        actions:list = []
        if card.rank not in ('7', 'JKR'):
            # Swapping only happens with '7' or 'JKR' acting as 'J'
            return actions

        # Active player's marble must not be safe and must be outside kennel
        for marble in active_marbles:
            if marble.is_save or self._is_in_kennel(marble):
                continue

            for target in all_marbles:
                assert self.state is not None
                if target["player_idx"] == self.state.idx_player_active:
                    continue
                if not self._can_swap_with_target(target):
                    continue
                # Valid swap action
                actions.append(
                    Action(
                        card=card,
                        pos_from=marble.pos,
                        pos_to=target["position"],
                        card_swap=None
                    )
                )
        return actions

    def apply_action(self, action: Optional[Action]) -> None:
        # pylint: disable=redefined-outer-name
        if not self.state:
            raise ValueError("Game state is not set.")

        # Attempt a reshuffle if the draw pile is empty and discard is not empty
        # This ensures that if we run out of cards, we reshuffle before proceeding.
        if not self.state.list_card_draw and self.state.list_card_discard:
            self.reshuffle_discard_into_draw()

        active_player = self.state.list_player[self.state.idx_player_active]

        # Handle the case where no action is provided (skip turn)
        if action is None:
            print("No action provided. Advancing the active player.")
            possible_actions = self.get_list_action()
            if not possible_actions:
                # No moves possible: fold scenario
                self.state.list_card_discard.extend(active_player.list_card)
                active_player.list_card.clear()
            else:
                # Moves are available, but player passed turn: do not discard/clear hand
                pass

            self.state.idx_player_active = (self.state.idx_player_active + 1) % len(self.state.list_player)

            # If all players are out of cards, advance to the next round
            if all(len(player.list_card) == 0 for player in self.state.list_player):
                self.next_round()
            return

        # Card exchange phase
        if not self.state.bool_card_exchanged:
            self._handle_card_exchange(action, active_player)
            return

        # Check if all players are out of cards
        if all(len(player.list_card) == 0 for player in self.state.list_player):
            self.next_round()
            return

        #check if only a joker was swapped
        if action.card.rank == 'JKR' and action.card_swap is not None:
            print(f"{active_player.name} exchanges {action.card.rank} wit {action.card_swap.rank}.")
            active_player.list_card.append(action.card_swap)
            active_player.list_card.remove(action.card)
            self.state.card_active = action.card_swap
            return

<<<<<<< HEAD
=======
        # print(f"Player {active_player.name} plays {action.card.rank} of {action.card.suit} "
        # f"moving marble from {action.pos_from} to {action.pos_to}.")

>>>>>>> 7a76d1a0
        # Handle Jack card swaps and skip collision checks
        if action.card.rank == 'J':
            self._handle_jack(action)
            active_player.list_card.remove(action.card)
            self.state.list_card_discard.append(action.card)
            self.state.card_active = None
            self.state.idx_player_active = (self.state.idx_player_active + 1) % len(self.state.list_player)
            return
        
        # Handle Seven card
        if action.card.rank == '7':
            if self.state.card_active is None:
                # Initialize SEVEN handling if it's the first split
                self.state.card_active = action.card
                self.state.remaining_steps = 7

            if self.state.remaining_steps is None:
                # Initialize SEVEN handling if it's the first split
                self.state.card_active = action.card
                self.state.remaining_steps = 7
                print("SEVEN card detected. Starting split with 7 steps.")
                
            # Process the current split step
            steps_taken = abs(action.pos_to - action.pos_from)
            self._handle_overtaking(action)
            self._check_collisions(action)
            self._handle_normal_move(action, active_player)

            # Update remaining steps
            self.state.remaining_steps -= steps_taken

            # If all steps are completed, finalize SEVEN handling
            if self.state.remaining_steps <= 0:
                active_player.list_card.remove(action.card)
                self.state.list_card_discard.append(action.card)
                self.state.card_active = None
                self.state.remaining_steps = None
                self.state.idx_player_active = (self.state.idx_player_active + 1) % len(self.state.list_player)
                self._check_game_finished()

            return

        self._handle_normal_move(action, active_player)
        # Check for collision with other players' marbles
        self._check_collisions(action)
        # Remove the played card from the player's hand
        active_player.list_card.remove(action.card)
        # Add the played card to the discard pile
        self.state.list_card_discard.append(action.card)
        #remove the card_active
        self.state.card_active = None
        # Advance to the next active player
        self.state.idx_player_active = (self.state.idx_player_active + 1) % len(self.state.list_player)
        # Check if the game is finished or if a player needs to help their teammate
        self._check_game_finished()

    def _handle_seven_card_logic(self, grouped_actions: List['Action']) -> None:
        """
        Process a SEVEN card by applying valid split actions.

        Args:
            grouped_actions (List[Action]): A list of Action instances representing split actions.
        """
        # Ensure grouped_actions is a valid input
        if not grouped_actions:
            print("No valid split actions provided for SEVEN card.")
<<<<<<< HEAD
            return

        # Apply each split action incrementally
        for idx, split_action in enumerate(grouped_actions):
            print(f"Processing SEVEN card split {idx + 1}/{len(grouped_actions)}: {split_action}")
            # Update card_active to SEVEN
            self.state.card_active = split_action.card
            # Apply the action
            self.apply_action(split_action)
            # Debugging: Confirm state updates
            print(f"SEVEN card: Marble moved from {split_action.pos_from} to {split_action.pos_to}.")
            print(f"Current game state: {self.state}")

        # Once all split actions are applied, discard the SEVEN card
        active_player = self.state.list_player[self.state.idx_player_active]
        print(f"Removing SEVEN card from active player: {active_player.name}")
        active_player.list_card.remove(grouped_actions[0].card)
        self.state.list_card_discard.append(grouped_actions[0].card)

        # Reset card_active to None
        self.state.card_active = None

        # Advance to the next active player
        self.state.idx_player_active = (self.state.idx_player_active + 1) % len(self.state.list_player)
        print(f"Next active player: Player {self.state.idx_player_active + 1}")
=======
            return False

        for split_action in grouped_actions:
            assert self.state

            # Validate split_action.pos_from and split_action.pos_to
            if split_action.pos_from is None or split_action.pos_to is None:
                print(f"Invalid split action: pos_from={split_action.pos_from}, pos_to={split_action.pos_to}")
                continue  # Skip invalid actions

            steps_used = abs(split_action.pos_to - split_action.pos_from)

            # Check for SAFE_SPACES inside-out logic
            if split_action.pos_to in self.SAFE_SPACES[self.state.idx_player_active]:
                safe_space_index = self.SAFE_SPACES[self.state.idx_player_active].index(split_action.pos_to)
                expected_safe_space = self.SAFE_SPACES[self.state.idx_player_active][:safe_space_index]
                if any(
                    pos not in expected_safe_space
                    for pos in self.SAFE_SPACES[self.state.idx_player_active][:safe_space_index]
                ):
                    print(f"Invalid SAFE_SPACE move: {split_action.pos_to} violates inside-out rule.")
                    continue

            print(f'''Processing SEVEN card action:
                {split_action.pos_from} -> {split_action.pos_to} with {steps_used} steps.''')
            try:
                self._handle_seven_marble_movement(split_action)
                print(f'''SEVEN card: marble successfully moved
                    from {split_action.pos_from} to {split_action.pos_to}.''')

                # Validate that the active player's marble was moved to the expected position
                active_player = self.state.list_player[self.state.idx_player_active]
                marble_found = any(marble.pos == split_action.pos_to for marble in active_player.list_marble)
                if not marble_found:
                    raise AssertionError(
                        f'''Active player's marble was not found
                        at the expected position {split_action.pos_to} after the move. '''
                        f'''Current marble positions:
                        {[marble.pos for marble in active_player.list_marble]}'''
                    )

                print(f"Validation Passed: Active player's marble is now at position {split_action.pos_to}.")

            except ValueError as e:
                print(f"Error processing action {split_action.pos_from} -> {split_action.pos_to}: {e}")
                return False

            # Deduct steps used from remaining steps
            remaining_steps -= steps_used

            if remaining_steps <= 0:
                print("All steps for SEVEN card have been processed.")
                return True
>>>>>>> 7a76d1a0

        # Check if the game is finished
        self._check_game_finished()


    def _check_game_finished(self) -> None:
        """Check if the game has finished or a player should help their teammate."""
        assert self.state

        for player_idx, player in enumerate(self.state.list_player):
            safe_spaces = self.SAFE_SPACES[player_idx]

            # Check if all marbles are in the safe spaces
            if all(marble.pos in safe_spaces for marble in player.list_marble):
                teammate_idx = self.TEAM_MAPPING[player_idx]
                teammate = self.state.list_player[teammate_idx]

                # Check if the teammate has also finished
                teammate_safe_spaces = self.SAFE_SPACES[teammate_idx]
                if all(marble.pos in teammate_safe_spaces for marble in teammate.list_marble):
                    print(f"Team {player_idx} and {teammate_idx} have won the game!")
                    self.state.phase = GamePhase.FINISHED
                    return

                # Player now helps their teammate
                print(f"Player {player.name} has finished and will help teammate {teammate.name}.")
                self.state.idx_player_active = teammate_idx
                return

    def _handle_kennel_to_start_action(self, kennel_action: Action) -> bool:
        """
        Handle moving a marble from the kennel to the start position.

        Args:
            kennel_action (Action): The kennel_action to apply.

        Returns:
            bool: True if the kennel_action was handled, False otherwise.
        """
        assert self.state
        active_player = self.state.list_player[self.state.idx_player_active]

        # Check if the kennel_action involves moving a marble from the kennel to the start
        if (
            kennel_action.pos_to is not None and
            kennel_action.pos_from in self.KENNEL_POSITIONS[self.state.idx_player_active] and
            kennel_action.pos_to in self.START_POSITIONS
        ):
            for marble in active_player.list_marble:
                if marble.pos == kennel_action.pos_from:
                    # Update marble position and mark as safe
                    marble.pos = kennel_action.pos_to
                    marble.is_save = True
                    # print(f"Marble moved from kennel to start position: {marble.pos}.")

                    # Log the kennel_action
                    # print(f"Player {active_player.name} plays {kennel_action.card.rank} "+
                    #     f"of {kennel_action.card.suit} moving marble from {kennel_action.pos_from} "+
                    #     f"to {kennel_action.pos_to}.")

                    return True  # Action handled successfully
        return False  # Action does not involve moving from kennel to start

<<<<<<< HEAD
=======

    def _handle_marble_movement_and_collision(self, mm_action: Action) -> None:
        """Handle marble movement and collision resolution."""

        # Move the active player's marble
        moved = False
        assert self.state
        active_player = self.state.list_player[self.state.idx_player_active]

        for marble in active_player.list_marble:
            if marble.pos == mm_action.pos_from:
                print(
                    f"Moving active player's marble from {mm_action.pos_from}"
                    f" to {mm_action.pos_to}."
                )

                # Check if pos_to is not None before assignment
                if mm_action.pos_to is None:
                    raise ValueError(
                        "mm_action.pos_to cannot be None when moving a marble."
                    )

                marble.pos = mm_action.pos_to
                marble.is_save = marble.pos in self.SAFE_SPACES[self.state.idx_player_active]
                if marble.is_save:
                    pass
                    # print(f"Marble moved to a safe space at position {marble.pos}.")
                moved = True
                break

        if not moved:
            raise ValueError(
                f"No active player's marble found at position {mm_action.pos_from}. "
                f"Active player's marbles: {[m.pos for m in active_player.list_marble]}"
            )

        # Handle collisions with other players' marbles
        self._handle_collision(mm_action.pos_to)

    def _handle_collision(self, pos_to: int | None) -> None:
        """Handle collision resolution for a given position."""
        assert self.state
        for other_idx, other_player in enumerate(self.state.list_player):
            if other_idx == self.state.idx_player_active:
                continue  # Skip active player's marbles

            for other_marble in other_player.list_marble:
                if other_marble.pos == pos_to:  # Collision detected
                    print(f"Collision detected! Opponent's marble at position {other_marble.pos} "
                        f"is sent back to the kennel by Player {self.state.idx_player_active}.")

                    # Send the opponent's marble back to the kennel
                    for pos in self.KENNEL_POSITIONS.get(other_idx, []):
                        if all(marble.pos != pos for player in self.state.list_player for marble in player.list_marble):
                            other_marble.pos = pos
                            other_marble.is_save = False
                            print(f"Opponent's marble moved to kennel position {pos}.")
                            break

>>>>>>> 7a76d1a0
    def _handle_jack(self, move_action: Action) -> None:
        """Handle the Jack card action (swap marbles)."""

        # Ensure the game state is not None
        if self.state is None:
            raise ValueError("Game state is not set.")

        # Ensure pos_from and pos_to are not None
        if move_action.pos_from is None or move_action.pos_to is None:
            raise ValueError("Both pos_from and pos_to must be specified for the Jack action.")

        # Get the marble at pos_from
        marble_from = next(
            (marble for player in self.state.list_player for marble
            in player.list_marble if marble.pos == move_action.pos_from),
            None
        )

        # Get the marble at pos_to
        marble_to = next(
            (marble for player in self.state.list_player for marble
            in player.list_marble if marble.pos == move_action.pos_to),
            None
        )

        # Swap their positions
        if marble_from and marble_to:
            marble_from.pos, marble_to.pos = marble_to.pos, marble_from.pos
            print(f"Swapped marbles: Marble at {move_action.pos_from} with "+
                f"marble at {move_action.pos_to}.")
        else:
            raise ValueError("Could not find one or both marbles to swap for the Jack action.")

        # Find the marble to swap from the active player
        #marble_from: Optional[Marble] = None
        #active_player_index = self.state.idx_player_active
        #active_player = self.state.list_player[active_player_index]

        #for marble in active_player.list_marble:
            #if marble.pos == move_action.pos_from:
                #marble_from = marble
                #break

        # Find the marble to swap from the opponent
        #marble_to: Optional[Marble] = None
        #for player in self.state.list_player:
            #if player != active_player:
                #for marble in player.list_marble:
                    #if marble.pos == move_action.pos_to:
                        #marble_to = marble
                        #break
                #if marble_to:
                    #break

        # Swap the positions of the marbles if both marbles were found
        #if marble_from and marble_to:
            #marble_from.pos, marble_to.pos = marble_to.pos, marble_from.pos
            #print(f"Swapped marbles: {marble_from.pos} with {marble_to.pos}")
        #else:
            #raise ValueError("Could not find marbles to swap for the Jack action.")

    #def _handle_joker(self, move_action: Action) -> None:
        #"""Handle the Joker card action (wild card)."""
        #if self.state is None:
            #raise ValueError("Game state is not set.")

        #if move_action.pos_from is not None and move_action.pos_to is not None:
            #idx_active = self.state.idx_player_active
            #active_player = self.state.list_player[idx_active]

            #for marble in active_player.list_marble:
                #if marble.pos == move_action.pos_from:
                    #marble.pos = move_action.pos_to
                    #marble.is_save = marble.pos in self.SAFE_SPACES[idx_active]
                    #break

    def _handle_normal_move(self, move_action: Action, active_player: PlayerState) -> None:
        """Handle a normal move action (non-special card)."""
        assert self.state

        # Provide a default value if pos_to is None (e.g., -1)
        pos_to = move_action.pos_to if move_action.pos_to is not None else -1

        idx_active: int = self.state.idx_player_active
        kennel_idx_active: list = self.KENNEL_POSITIONS[idx_active]

        if move_action.pos_from in kennel_idx_active and pos_to in self.START_POSITIONS:
            for marble in active_player.list_marble:
                if marble.pos == move_action.pos_from:
                    marble.pos = pos_to  # Assign the (default or valid) pos_to
                    marble.is_save = True  # Mark the marble as safe after leaving the kennel
                    print(f"Marble moved from kennel to start position: {marble.pos}.")
                    break
        else:
            for marble in active_player.list_marble:
                if marble.pos == move_action.pos_from:
                    marble.pos = pos_to  # Assign the (default or valid) pos_to
                    marble.is_save = marble.pos in self.SAFE_SPACES[idx_active]
                    if marble.is_save:
                        pass
                        # print(f"Marble moved to a safe space at position {marble.pos}.")
                    break
            # else:
                # raise ValueError(f"No marble found at position {move_action.pos_from} for Player {active_player.name}.")

    def _handle_card_exchange(self, move_action: Action, active_player: PlayerState) -> None:
        """Handle the card exchange phase."""
        if self.state is None:
            raise ValueError("Game state is not set.")

        idx_active = self.state.idx_player_active
        idx_partner = (idx_active + 2) % self.state.cnt_player
        partner = self.state.list_player[idx_partner]

        if move_action.card not in active_player.list_card:
            raise ValueError(f"Card {move_action.card} not found in active player's hand.")

        active_player.list_card.remove(move_action.card)
        partner.list_card.append(move_action.card)

        # Advance to the next active player
        self.state.idx_player_active = (idx_active + 1) % self.state.cnt_player

        if self.state.idx_player_active == self.state.idx_player_started:
            self.state.bool_card_exchanged = True
            print("All players have completed their card exchanges.")

    def _check_collisions(self, move_action: Action) -> None:
        """Check for collisions with other players' marbles."""
        assert self.state

        idx_active = self.state.idx_player_active
        for other_idx, other_player in enumerate(self.state.list_player):
            if other_idx == idx_active:
                continue  # Skip the active player

            for other_marble in other_player.list_marble:
                if other_marble.pos == move_action.pos_to:  # Collision detected
                    print(f"Collision! Player {other_player.name}'s marble at position {other_marble.pos} "
                        "is sent back to the kennel.")

                    for pos in self.KENNEL_POSITIONS[other_idx]:
                        if all(marble.pos != pos for player in self.state.list_player for marble in player.list_marble):
                            other_marble.pos = pos
                            other_marble.is_save = False
                            break

<<<<<<< HEAD
=======
    def _handle_seven_marble_movement(self, seven_action: Action) -> None:
        """Handle marble movement and collision resolution for SEVEN card seven_actions."""
        assert self.state
        active_player = self.state.list_player[self.state.idx_player_active]

        # Move the active player's marble
        for marble in active_player.list_marble:
            if marble.pos == seven_action.pos_from:
                # pass
                print(f'''Processing split seven_action:
                    # Moving marble from {seven_action.pos_from} to {seven_action.pos_to}.''')

                # Check if pos_to is not None before assignment
                if seven_action.pos_to is None:
                    raise ValueError(
                        "seven_action.pos_to cannot be None when moving a marble."
                    )

                marble.pos = seven_action.pos_to
                marble.is_save = marble.pos in self.SAFE_SPACES[self.state.idx_player_active]
                if marble.is_save:
                    pass
                    # print(f"Marble moved to a safe space at position {marble.pos}.")
                break
        else:
            raise ValueError(
                f"No active player's marble found at position {seven_action.pos_from} for split seven_action. "
                f"Active player's marbles: {[m.pos for m in active_player.list_marble]}"
            )
>>>>>>> 7a76d1a0

    def _handle_overtaking(self, move_action: Action) -> None:
        """Handle overtaking logic for SEVEN card."""
        assert self.state   # Ensure the game state is set  

        if move_action.pos_from is None or move_action.pos_to is None:
            return
            
        # Collect all positions between `pos_from` and `pos_to`
        overtaken_positions: list[int] = []
        if move_action.pos_from < move_action.pos_to:
            overtaken_positions = range(move_action.pos_from + 1, move_action.pos_to + 1)
        else:
            overtaken_positions = list(range(move_action.pos_from + 1, 64)) + list(range(0, move_action.pos_to + 1))

        # Exclude any invalid overtaken positions (e.g., own start or safe spaces)
        excluded_positions = set(self.START_POSITIONS.values())
        excluded_positions.update(self.SAFE_SPACES[self.state.idx_player_active])

        # Filter overtaken positions and exclude `pos_to`
        overtaken_positions = [
            pos for pos in overtaken_positions if pos not in excluded_positions and pos != move_action.pos_to
        ]

        # Iterate through all players to identify overtaken marbles
        for player_idx, player in enumerate(self.state.list_player):
            print(f"Processing Player {player_idx + 1}: {player.name}")
            for marble in player.list_marble:
                if marble.pos in overtaken_positions:

                    # Log overtaking event
                    print(f"Overtaking detected! Marble at position {marble.pos} is sent back to the kennel.")
                    kennel_positions = self.KENNEL_POSITIONS[player_idx]
                    print(f"Player {player_idx}'s kennel positions: {kennel_positions}")
                    # Send the overtaken marble back to the kennel
                    for pos in self.KENNEL_POSITIONS[player_idx]:
                        if all(
                            m.pos != pos for p in self.state.list_player for m in p.list_marble
                        ):
                            marble.pos = pos
                            marble.is_save = False
                            print(f"Marble moved to kennel position {pos} for Player {player_idx}.")
                            print("Visualizing marble positions after modification:")
                            for player_idx, player in enumerate(self.state.list_player):
                                print(f"Player {player_idx + 1}: {player.name}")
                                marble_positions = [marble.pos for marble in player.list_marble]
                                print(f"  Marble positions: {marble_positions}")


    def get_cards_per_round(self) -> int:
        """Determine the number of cards to be dealt based on the round."""
        assert self.state
        # Round numbers repeat in cycles of 5: 6, 5, 4, 3, 2
        return 6 - ((self.state.cnt_round - 1) % 5)

    def update_starting_player(self) -> None:
        """Update the starting player index for the next round (anti-clockwise)."""
        assert self.state, "Game state is not set."
        self.state.idx_player_started = (self.state.idx_player_started - 1) % self.state.cnt_player

    def reshuffle_discard_into_draw(self) -> None:
        """
        Shuffle the discard pile back into the draw pile when the draw pile is empty.
        Ensures no cards are lost or duplicated in the process.
        If more than 110 cards are detected, reset the entire deck.
        """
        assert self.state, "Game state is not set."

        if not self.state.list_card_discard:
            raise ValueError("Cannot reshuffle: Discard pile is empty.")

        print("Debug: Reshuffling the discard pile into the draw pile.")

        # Add all cards from the discard pile to the draw pile
        self.state.list_card_draw.extend(self.state.list_card_discard)

        # Clear the discard pile
        self.state.list_card_discard.clear()

        # Shuffle the draw pile to randomize
        random.shuffle(self.state.list_card_draw)
        print(f"Debug: Reshuffle complete. Draw pile count: {len(self.state.list_card_draw)}.")

        # Validate total card count
        draw_count = len(self.state.list_card_draw)
        discard_count = len(self.state.list_card_discard)
        player_card_count = sum(len(player.list_card) for player in self.state.list_player)
        total_cards = draw_count + discard_count + player_card_count

        # If more than 110 cards are detected, reset the card deck
        if total_cards > 110:
            print("Warning: More than 110 cards detected. Resetting the card deck.")

            # Clear all cards from draw pile, discard pile, and players' hands
            self.state.list_card_draw.clear()
            self.state.list_card_discard.clear()
            for player in self.state.list_player:
                player.list_card.clear()

            # Re-initialize the deck with the original full set of cards
            # Assuming GameState.LIST_CARD contains the original full deck
            self.state.list_card_draw.extend(GameState.LIST_CARD)
            random.shuffle(self.state.list_card_draw)

            # print("Deck has been reset to the original full set of cards.")

    def deal_cards(self) -> None:
        """Deal cards to each player for the current round."""
        assert self.state

        num_cards = self.get_cards_per_round()
        total_needed = num_cards * (len(self.state.list_player))

        # Reshuffle if necessary
        while len(self.state.list_card_draw) < total_needed:
            if not self.state.list_card_discard:
                raise ValueError("Not enough cards to reshuffle and deal.")
            self.reshuffle_discard_into_draw()

        # Shuffle the draw pile
        random.shuffle(self.state.list_card_draw)

        # Deal cards one by one to each player
        for _ in range(num_cards):
            for _, player in enumerate(self.state.list_player):
                # Ensure enough cards are available in the draw pile
                if not self.state.list_card_draw:
                    assert self.state.list_card_discard
                    self.reshuffle_discard_into_draw()

                # Give one card to the current player
                card = self.state.list_card_draw.pop()
                player.list_card.append(card)


    def validate_game_state(self) -> None:
        """Validate the game state for consistency."""
        assert self.state

        # Ensure the number of cards matches the round logic
        expected_cards = self.get_cards_per_round()
        for player in self.state.list_player:
            if len(player.list_card) > expected_cards:
                raise ValueError(f"Player {player.name} has more cards than allowed in round {self.state.cnt_round}.")

        # Ensure the deck and discard piles are consistent
        total_cards = len(self.state.list_card_draw) + len(self.state.list_card_discard)
        for player in self.state.list_player:
            total_cards += len(player.list_card)
        if total_cards != len(GameState.LIST_CARD):
            raise ValueError("Total number of cards in the game is inconsistent.")


    def next_round(self) -> None:
        """Advance to the next round."""
        assert self.state

        print(f"Advancing to round {self.state.cnt_round + 1}.")
        self.state.cnt_round += 1

        # Update the starting player for the next round
        self.update_starting_player()

        # Clear player cards to prepare for new distribution
        for player in self.state.list_player:
            player.list_card = []

        # Deal cards for the new round
        self.deal_cards()

        #Update Card exchange to not done
        self.state.bool_card_exchanged = False

        print(f'''\nRound {self.state.cnt_round} begins.
            Player {self.state.list_player[self.state.idx_player_started].name} starts.''')


    def get_player_view(self, idx_player: int) -> GameState:
        """ Get the masked state for the active player (e.g. the oppontent's cards are face down)"""
        assert self.state
        masked_players = []
        for i, player in enumerate(self.state.list_player):
            if i == idx_player:
                masked_players.append(player)
            else:
                masked_players.append(PlayerState(name=player.name, list_card=[], list_marble=player.list_marble))
        return GameState(
            cnt_player=self.state.cnt_player,
            phase=self.state.phase,
            cnt_round=self.state.cnt_round,
            bool_game_finished=self.state.bool_game_finished,
            bool_card_exchanged=self.state.bool_card_exchanged,
            idx_player_started=self.state.idx_player_started,
            idx_player_active=self.state.idx_player_active,
            list_player=masked_players,
            list_card_draw=self.state.list_card_draw,
            list_card_discard=self.state.list_card_discard,
            card_active=self.state.card_active,
            board_positions=self.state.board_positions
        )

<<<<<<< HEAD
if __name__ == '__main__':
        
    # Initialize the game
    game = Dog()

    # Initialize a random player (or your AI logic)
    random_player = RandomPlayer()

    # Ensure the game state is initialized
    if game.state is None:
        print("Error: Game state is not initialized. Exiting...")
    else:
        game.draw_board()  # Draw the initial board

        while game.state.phase != GamePhase.FINISHED:
            game.print_state()

            # Get the list of possible actions for the active player
            game_actions = game.get_list_action()

            # Display possible actions
            print("\nPossible Actions:")
            for idx, action in enumerate(game_actions):
                print(f"{idx}: Play {action.card.rank} of {action.card.suit} from {action.pos_from} to {action.pos_to}")

            # Select an action (random in this example)
            selected_action = random_player.select_action(game.get_state(), game_actions)

            if selected_action is None:
                print("No action selected. Skipping turn.")
                game.apply_action(None)
            elif selected_action.card.rank == '7':
                print(f"Selected SEVEN card: {selected_action.card}")

                # Generate all valid grouped actions
                active_player = game.state.list_player[game.state.idx_player_active]
                grouped_actions = game.grouped_actions(selected_action.card, active_player.list_marble)

                # Find the specific split containing the selected action
                split_to_process = None
                for split in grouped_actions:
                    if selected_action in split:
                        split_to_process = split
                        break

                if split_to_process:
                    print(f"Processing SEVEN split: {split_to_process}")
                    for split_action in split_to_process:
                        game.apply_action(split_action)
                    print("SEVEN card split handling complete.")
                else:
                    print("No valid split found containing the selected SEVEN action.")
            else:
                # Apply the selected action (non-SEVEN cards)
                game.apply_action(selected_action)

            # Draw the updated board after each turn
            game.draw_board()

            # Check for deck consistency
            game.validate_total_cards()

            # Optionally exit after a certain number of rounds (for testing)
            if game.state.cnt_round > 15:
                print(f"Ending game for testing after {game.state.cnt_round} rounds.")
                break
=======
# if __name__ == '__main__':

    # game = Dog()
    random_player = RandomPlayer()
    # if game.state is None:
    #     print("Error: Game state is not initialized. Exiting...")

    # else:
    #     game.draw_board()  # Draw the initial board
    #     game.validate_total_cards()

    #     while game.state.phase != GamePhase.FINISHED:
    #         game.print_state()
    #         # Get the list of possible actions for the active player
    #         game_actions = game.get_list_action()
    #         # Display possible game_actions
    #         print("\nPossible Actions:")
    #         for idx, action in enumerate(game_actions):
    #             print(f'''{idx}: Play {action.card.rank} of {action.card.suit}
    #                       from {action.pos_from} to {action.pos_to}''')
    #         # Select an action (random in this example)
    #         selected_action = random_player.select_action(state=game.state, actions=game_actions)
    #         # Apply the selected action
    #         game.apply_action(selected_action)
    #         game.draw_board()  # Update the board after each action
    #         #debuging for deck management to see how many cards are in different piles
    #         game.validate_total_cards()
    #         # Optionally exit after a certain number of rounds (for testing)
    #         if game.state.cnt_round > 15:  # Example limit
    #             print(f"Ending game for testing after {game.state.cnt_round} rounds.")
    #             break
>>>>>>> 7a76d1a0
<|MERGE_RESOLUTION|>--- conflicted
+++ resolved
@@ -338,7 +338,6 @@
                     for i, steps in enumerate(moves):
                         if steps > 0:  # Only check marbles that moved
                             marble = marbles_outside_kennel[marble_indices[i]]
-<<<<<<< HEAD
                             pos_to = self._calculate_new_position(marble, steps, player_idx)
                             if pos_to is None:
                                 valid_split = False  # Invalidate the split if any move is invalid
@@ -384,12 +383,6 @@
 
         
             grouped_actions_list.append(split_actions)
-=======
-                            pos_to: Optional[int] = self._calculate_new_position(marble, steps, player_idx)
-                            if pos_to is None:
-                                valid_split = False
-                                break
->>>>>>> 7a76d1a0
 
         # Flatten the list before returning
         flattened_actions = [
@@ -504,13 +497,9 @@
             - The start position is not occupied by the active player's own marble.
             - The card rank is one of the starting cards.
             """
-<<<<<<< HEAD
-            if num_in_kennel == 0 or player_start_position in active_marbles_positions: 
-=======
             if num_in_kennel == 0 or player_start_position in active_marbles_positions:
->>>>>>> 7a76d1a0
                 return False
-
+              
             return card_rank in self.STARTING_CARDS
 
         for rank in ranks:
@@ -861,12 +850,6 @@
             self.state.card_active = action.card_swap
             return
 
-<<<<<<< HEAD
-=======
-        # print(f"Player {active_player.name} plays {action.card.rank} of {action.card.suit} "
-        # f"moving marble from {action.pos_from} to {action.pos_to}.")
-
->>>>>>> 7a76d1a0
         # Handle Jack card swaps and skip collision checks
         if action.card.rank == 'J':
             self._handle_jack(action)
@@ -933,7 +916,6 @@
         # Ensure grouped_actions is a valid input
         if not grouped_actions:
             print("No valid split actions provided for SEVEN card.")
-<<<<<<< HEAD
             return
 
         # Apply each split action incrementally
@@ -959,65 +941,9 @@
         # Advance to the next active player
         self.state.idx_player_active = (self.state.idx_player_active + 1) % len(self.state.list_player)
         print(f"Next active player: Player {self.state.idx_player_active + 1}")
-=======
-            return False
-
-        for split_action in grouped_actions:
-            assert self.state
-
-            # Validate split_action.pos_from and split_action.pos_to
-            if split_action.pos_from is None or split_action.pos_to is None:
-                print(f"Invalid split action: pos_from={split_action.pos_from}, pos_to={split_action.pos_to}")
-                continue  # Skip invalid actions
-
-            steps_used = abs(split_action.pos_to - split_action.pos_from)
-
-            # Check for SAFE_SPACES inside-out logic
-            if split_action.pos_to in self.SAFE_SPACES[self.state.idx_player_active]:
-                safe_space_index = self.SAFE_SPACES[self.state.idx_player_active].index(split_action.pos_to)
-                expected_safe_space = self.SAFE_SPACES[self.state.idx_player_active][:safe_space_index]
-                if any(
-                    pos not in expected_safe_space
-                    for pos in self.SAFE_SPACES[self.state.idx_player_active][:safe_space_index]
-                ):
-                    print(f"Invalid SAFE_SPACE move: {split_action.pos_to} violates inside-out rule.")
-                    continue
-
-            print(f'''Processing SEVEN card action:
-                {split_action.pos_from} -> {split_action.pos_to} with {steps_used} steps.''')
-            try:
-                self._handle_seven_marble_movement(split_action)
-                print(f'''SEVEN card: marble successfully moved
-                    from {split_action.pos_from} to {split_action.pos_to}.''')
-
-                # Validate that the active player's marble was moved to the expected position
-                active_player = self.state.list_player[self.state.idx_player_active]
-                marble_found = any(marble.pos == split_action.pos_to for marble in active_player.list_marble)
-                if not marble_found:
-                    raise AssertionError(
-                        f'''Active player's marble was not found
-                        at the expected position {split_action.pos_to} after the move. '''
-                        f'''Current marble positions:
-                        {[marble.pos for marble in active_player.list_marble]}'''
-                    )
-
-                print(f"Validation Passed: Active player's marble is now at position {split_action.pos_to}.")
-
-            except ValueError as e:
-                print(f"Error processing action {split_action.pos_from} -> {split_action.pos_to}: {e}")
-                return False
-
-            # Deduct steps used from remaining steps
-            remaining_steps -= steps_used
-
-            if remaining_steps <= 0:
-                print("All steps for SEVEN card have been processed.")
-                return True
->>>>>>> 7a76d1a0
 
         # Check if the game is finished
         self._check_game_finished()
-
 
     def _check_game_finished(self) -> None:
         """Check if the game has finished or a player should help their teammate."""
@@ -1077,68 +1003,6 @@
                     return True  # Action handled successfully
         return False  # Action does not involve moving from kennel to start
 
-<<<<<<< HEAD
-=======
-
-    def _handle_marble_movement_and_collision(self, mm_action: Action) -> None:
-        """Handle marble movement and collision resolution."""
-
-        # Move the active player's marble
-        moved = False
-        assert self.state
-        active_player = self.state.list_player[self.state.idx_player_active]
-
-        for marble in active_player.list_marble:
-            if marble.pos == mm_action.pos_from:
-                print(
-                    f"Moving active player's marble from {mm_action.pos_from}"
-                    f" to {mm_action.pos_to}."
-                )
-
-                # Check if pos_to is not None before assignment
-                if mm_action.pos_to is None:
-                    raise ValueError(
-                        "mm_action.pos_to cannot be None when moving a marble."
-                    )
-
-                marble.pos = mm_action.pos_to
-                marble.is_save = marble.pos in self.SAFE_SPACES[self.state.idx_player_active]
-                if marble.is_save:
-                    pass
-                    # print(f"Marble moved to a safe space at position {marble.pos}.")
-                moved = True
-                break
-
-        if not moved:
-            raise ValueError(
-                f"No active player's marble found at position {mm_action.pos_from}. "
-                f"Active player's marbles: {[m.pos for m in active_player.list_marble]}"
-            )
-
-        # Handle collisions with other players' marbles
-        self._handle_collision(mm_action.pos_to)
-
-    def _handle_collision(self, pos_to: int | None) -> None:
-        """Handle collision resolution for a given position."""
-        assert self.state
-        for other_idx, other_player in enumerate(self.state.list_player):
-            if other_idx == self.state.idx_player_active:
-                continue  # Skip active player's marbles
-
-            for other_marble in other_player.list_marble:
-                if other_marble.pos == pos_to:  # Collision detected
-                    print(f"Collision detected! Opponent's marble at position {other_marble.pos} "
-                        f"is sent back to the kennel by Player {self.state.idx_player_active}.")
-
-                    # Send the opponent's marble back to the kennel
-                    for pos in self.KENNEL_POSITIONS.get(other_idx, []):
-                        if all(marble.pos != pos for player in self.state.list_player for marble in player.list_marble):
-                            other_marble.pos = pos
-                            other_marble.is_save = False
-                            print(f"Opponent's marble moved to kennel position {pos}.")
-                            break
-
->>>>>>> 7a76d1a0
     def _handle_jack(self, move_action: Action) -> None:
         """Handle the Jack card action (swap marbles)."""
 
@@ -1285,39 +1149,6 @@
                             other_marble.pos = pos
                             other_marble.is_save = False
                             break
-
-<<<<<<< HEAD
-=======
-    def _handle_seven_marble_movement(self, seven_action: Action) -> None:
-        """Handle marble movement and collision resolution for SEVEN card seven_actions."""
-        assert self.state
-        active_player = self.state.list_player[self.state.idx_player_active]
-
-        # Move the active player's marble
-        for marble in active_player.list_marble:
-            if marble.pos == seven_action.pos_from:
-                # pass
-                print(f'''Processing split seven_action:
-                    # Moving marble from {seven_action.pos_from} to {seven_action.pos_to}.''')
-
-                # Check if pos_to is not None before assignment
-                if seven_action.pos_to is None:
-                    raise ValueError(
-                        "seven_action.pos_to cannot be None when moving a marble."
-                    )
-
-                marble.pos = seven_action.pos_to
-                marble.is_save = marble.pos in self.SAFE_SPACES[self.state.idx_player_active]
-                if marble.is_save:
-                    pass
-                    # print(f"Marble moved to a safe space at position {marble.pos}.")
-                break
-        else:
-            raise ValueError(
-                f"No active player's marble found at position {seven_action.pos_from} for split seven_action. "
-                f"Active player's marbles: {[m.pos for m in active_player.list_marble]}"
-            )
->>>>>>> 7a76d1a0
 
     def _handle_overtaking(self, move_action: Action) -> None:
         """Handle overtaking logic for SEVEN card."""
@@ -1519,7 +1350,7 @@
             board_positions=self.state.board_positions
         )
 
-<<<<<<< HEAD
+      
 if __name__ == '__main__':
         
     # Initialize the game
@@ -1586,36 +1417,3 @@
             if game.state.cnt_round > 15:
                 print(f"Ending game for testing after {game.state.cnt_round} rounds.")
                 break
-=======
-# if __name__ == '__main__':
-
-    # game = Dog()
-    random_player = RandomPlayer()
-    # if game.state is None:
-    #     print("Error: Game state is not initialized. Exiting...")
-
-    # else:
-    #     game.draw_board()  # Draw the initial board
-    #     game.validate_total_cards()
-
-    #     while game.state.phase != GamePhase.FINISHED:
-    #         game.print_state()
-    #         # Get the list of possible actions for the active player
-    #         game_actions = game.get_list_action()
-    #         # Display possible game_actions
-    #         print("\nPossible Actions:")
-    #         for idx, action in enumerate(game_actions):
-    #             print(f'''{idx}: Play {action.card.rank} of {action.card.suit}
-    #                       from {action.pos_from} to {action.pos_to}''')
-    #         # Select an action (random in this example)
-    #         selected_action = random_player.select_action(state=game.state, actions=game_actions)
-    #         # Apply the selected action
-    #         game.apply_action(selected_action)
-    #         game.draw_board()  # Update the board after each action
-    #         #debuging for deck management to see how many cards are in different piles
-    #         game.validate_total_cards()
-    #         # Optionally exit after a certain number of rounds (for testing)
-    #         if game.state.cnt_round > 15:  # Example limit
-    #             print(f"Ending game for testing after {game.state.cnt_round} rounds.")
-    #             break
->>>>>>> 7a76d1a0
