"""
Dog game implementation module.
This module contains the core game logic and data structures for the Dog card game.
"""

# runcmd: cd ../.. & venv\Scripts\python server/py/dog_template.py
import random
from typing import List, Optional, Dict, Any, Set
from server.py.game import Game
from server.py.dog_game_state import Card, Marble, PlayerState, Action, GameState, GamePhase
from server.py.dog_player import RandomPlayer
class Dog(Game):
    """
    Dog board game implementation.

    Constants define board layout, card values, and game rules.
    """

    # Constants
    BOARD_SIZE = 96
    MAIN_TRACK = 64
    STARTING_CARDS = {'A', 'K', 'JKR'}
    MOVEMENT_CARDS = {'2', '3', '4', '5', '6', '8', '9', '10', 'Q', 'K', 'A', 'JKR'}
    SAFE_SPACES = {
        0: [68, 69, 70, 71],  # Player 1's safe spaces, blue
        1: [76, 77, 78, 79],  # Player 2's safe spaces, green
        2: [84, 85, 86, 87],  # Player 3's safe spaces, red
        3: [92, 93, 94, 95]   # Player 4's safe spaces, yellow
        }
    KENNEL_POSITIONS = {
        0: [64, 65, 66, 67],  # Player 1's kennel positions
        1: [72, 73, 74, 75],  # Player 2's kennel positions
        2: [80, 81, 82, 83],  # Player 3's kennel positions
        3: [88, 89, 90, 91]   # Player 4's kennel positions
    }
    START_POSITIONS = {
        0: 0,    # Player 1
        1: 16,   # Player 2
        2: 32,   # Player 3
        3: 48    # Player 4
    }
    CARD_VALUES = {
        'A': [1, 11],
        'Q': [12],
        'K': [13],
        '4': [-4, 4],
        '7': [7]
    }

    TEAM_MAPPING = {
    0: 2,  # Player 0 helps Player 2
    1: 3,  # Player 1 helps Player 3
    2: 0,  # Player 2 helps Player 0
    3: 1   # Player 3 helps Player 1
}

    def __init__(self) -> None:
        """ Game initialization (set_state call not necessary, we expect 4 players) """
        self.state: Optional[GameState] = None
        self.initialize_game()  # Ensure the game state is initialized

    def initialize_game(self) -> None:
        """
        Initialize the game state with players, deck, and board positions.
        Each player (i: range 0-3) has 4 marbles (j: range 0-3), initialized from unique positions (pos).
        """

        # Initialize players with empty card hands and marbles in their kennel positions
        players = [
            PlayerState(
                name=f"Player {i+1}",
                list_card=[],
                list_marble=[
                    Marble(pos=self.KENNEL_POSITIONS[i][j], is_save=True) for j in range(4)
                ]
            )
            for i in range(4)
        ]

        #prepare deck
        deck = GameState.LIST_CARD.copy()
        random.shuffle(deck)

        idx_player_started = random.randint(0, 3)

        self.state = GameState(
                        cnt_player=4,
                        phase=GamePhase.RUNNING,
                        cnt_round=1,
                        bool_game_finished=False,
                        bool_card_exchanged=False,
                        idx_player_started=idx_player_started,
                        idx_player_active=idx_player_started,
                        list_player=players,
                        list_card_draw=deck,
                        list_card_discard=[],
                        card_active=None,
                        board_positions=[None] * self.BOARD_SIZE  # Initialize board positions
                    )

        # Deal initial cards (6 cards in first round)
        self.deal_cards()

    def reset(self) -> None:
        """ Reset the game to its initial state """
        self.initialize_game()

    def set_state(self, state: GameState) -> None:
        """ Set the game to a given state """
        if not isinstance(state, GameState):
            raise ValueError("Invalid state object provided.")
        self.state = state

    def get_state(self) -> GameState:
        """ Get the complete, unmasked game state """
        assert  self.state
        return self.state

    def print_state(self) -> None:
        """ Print the current game state """
        if self.state is None:
            raise ValueError("Game state is not set.")
        print(f"Game Phase: {self.state.phase}")
        print(f"Round: {self.state.cnt_round}")
        print(f"Active Player: {self.state.list_player[self.state.idx_player_active].name}")
        for player_idx, player in enumerate(self.state.list_player):
            print(f"\nPlayer {player_idx + 1}: {player.name}")
            # Check for empty or invalid card lists
            if not player.list_card:
                print("Warning: No cards in player's hand.")
            else:
                print(f"Cards: {[f'{card.rank} of {card.suit}' for card in player.list_card]}")
            # Ensure marbles list is valid
            if not player.list_marble:
                print("Warning: No marbles for the player.")
            else:
                print(f'''Marbles: {[f'Position: {m.pos}, Safe: {m.is_save}' for m in player.list_marble]}''')


    def draw_board(self) -> None:
        """ Draw the board with kennels as the starting positions and safe spaces as the final destinations """
        if self.state is None:
            raise ValueError("Game state is not set.")

        board = ["." for _ in range(self.BOARD_SIZE)]

        for player_idx, player in enumerate(self.state.list_player):
            for marble in player.list_marble:
                if marble.pos in self.SAFE_SPACES[player_idx]:
                    board[marble.pos] = f"S{player_idx+1}"
                elif marble.pos in self.KENNEL_POSITIONS[player_idx]:
                    board[marble.pos] = f"K{player_idx+1}"
                else:
                    board[marble.pos] = f"M{player_idx+1}"
        print("Board:")
        for i in range(0, self.BOARD_SIZE, 12):
            print(" ".join(board[i:i+12]))

    def _get_card_value(self, card: Card) -> List[int]:
        """Map card rank to its movement values using CARD_VALUES and handle numeric ranks."""
        # Check if the card is in the predefined CARD_VALUES dictionary
        if card.rank in self.CARD_VALUES:
            return self.CARD_VALUES[card.rank]
        # Dynamically handle numeric ranks (excluding 4 and 7, as they are special cases)
        if card.rank.isdigit() and card.rank.isdigit() != 7:
            return [int(card.rank)]
        # Default to [0] for invalid cards
        return [0]
    def _calculate_new_position(self, marble: Marble, move_value: int, player_idx: int) -> Optional[int]:
        """
        Calculate the new position of a marble, considering:
        - Safe space entry rules for each player
        - Blocking due to marbles on starting points
        - not moving out of kennel
        Returns None if the move is invalid.
        """

        if self.state is None:
            raise ValueError("Game state is not set.")

        start_positions: Dict[int, int] = self.START_POSITIONS
        safe_spaces: Dict[int, List[int]] = self.SAFE_SPACES
        kennel_positions: Dict[int, List[int]] = self.KENNEL_POSITIONS
        # Create a list of all marbles for checking occupancy
        all_marbles: List[Dict[str, Any]] = self._get_all_marbles()
        # Define helper functions
        def is_blocked_start_position(pos: int) -> bool:
            # A start position is blocked if there's a marble with is_save=True on it
            return any(m["position"] == pos and m["is_save"] for m in all_marbles)

        # Current position of the marble
        current_pos = marble.pos

        # Rule 1: Marble in the kennel cannot move
        if current_pos in kennel_positions[player_idx]:
            return None

        # calculate new tentantive position
        main_track = self.MAIN_TRACK
        tentative_pos = (current_pos + move_value) % main_track

        # Collect all marble positions for quick lookup
        positions_occupied: Set[int] = {m["position"] for m in all_marbles}

        #create a list of all passing fields
        if current_pos <= tentative_pos:
            positions_to_check = list(range(current_pos + 1, tentative_pos + 1))
        else:
            positions_to_check = list(range(current_pos + 1, main_track)) + list(range(0, tentative_pos + 1))

        # Rule 2: check if starting position is inbetween
        start_positions_values = set(start_positions.values())
        for pos in positions_to_check:
            if pos in start_positions_values:
                # We have encountered a start position, check if blocked
                if is_blocked_start_position(pos):
                    # If the position is blocked and this is not our final destination, we're trying to jump over it
                    # If we end exactly on a blocked start position, also invalid
                    return None

        #Rule 3: move within save space
        player_safe_spaces = safe_spaces[player_idx]
        if current_pos in player_safe_spaces:
            # Find the current index of the marble in the safe_spaces list
            current_index = player_safe_spaces.index(current_pos)
            target_index = current_index + move_value

            # Check if target_index is within the bounds of the safe_spaces
            if target_index < 0 or target_index >= len(player_safe_spaces):
                # Overshoot beyond safe space boundaries
                return None

            # Extract positions we must pass through (including the final one)
            if target_index > current_index:
                path_positions = player_safe_spaces[current_index + 1:target_index + 1]
            else:
                path_positions = player_safe_spaces[target_index:current_index]

            # Check each position in the path for blocking marbles
            for pos in path_positions:
                if pos in positions_occupied:
                    # We hit a marble in the path or final position -> cannot overjump or land on it
                    return None

            # If no block, we can safely move the marble to the target position
            return player_safe_spaces[target_index]

        # Rule 4: move to the save spaces
        player_start_pos = start_positions[player_idx]
        if not marble.is_save and (player_start_pos + 1) in positions_to_check:
            if player_start_pos >= current_pos:
                steps_to_start = player_start_pos - current_pos
            else:
                steps_to_start = (main_track - current_pos) + player_start_pos

            steps_into_safe_space = move_value - steps_to_start
            if steps_into_safe_space < 0 or steps_into_safe_space > len(player_safe_spaces):
                # Either we don't actually step into safe spaces or we overshoot them
                return None

            # The path in safe spaces is from player_safe_spaces[0] up to final_safe_pos
            if steps_into_safe_space > 0:
                path_positions = player_safe_spaces[:steps_into_safe_space]
            else:
                path_positions = []

            # Check each position in the safe space path for blocking marbles
            for pos in path_positions:
                if pos in positions_occupied:
                    # If a marble is found on the path (including final position), we cannot jump over or land on it
                    return None

            final_safe_pos = player_safe_spaces[steps_into_safe_space - 1] if steps_into_safe_space > 0 else None
            return final_safe_pos

        return tentative_pos if 0 <= tentative_pos <= self.BOARD_SIZE else None

    def validate_total_cards(self) -> None:
        """Ensure the total number of cards remains consistent."""
        assert self.state

        draw_count = len(self.state.list_card_draw)
        discard_count = len(self.state.list_card_discard)
        player_card_count = sum(len(player.list_card) for player in self.state.list_player)

        total_cards = draw_count + discard_count + player_card_count

        print(f'''Debug: Draw pile count: {draw_count},
            Discard pile count: {discard_count},
            Player cards: {player_card_count}''')
        print(f'''Debug: Total cards: {total_cards},
            Expected: {len(GameState.LIST_CARD)}''')

        if total_cards != len(GameState.LIST_CARD):
            raise ValueError(f"Total cards mismatch: {total_cards} != {len(GameState.LIST_CARD)}")

    def _get_all_marbles(self) -> List[dict]:
        """Retrieve a list of all marbles with their positions, is_save status, and player index."""
        assert self.state

        all_marbles = []
        for player_idx, player in enumerate(self.state.list_player):  # Include the player's index
            for marble in player.list_marble:
                all_marbles.append({
                    "player": player.name,
                    "player_idx": player_idx,  # Add the player index here
                    "position": marble.pos,
                    "is_save": marble.is_save
                })
        return all_marbles

    def _handle_seven_card(self, card: Card, active_marbles: List[Marble]) -> List[List[Action]]:
        """Generate all possible split actions for the `7` card."""

        assert self.state

        player_idx = self.state.idx_player_active
        kennels = self.KENNEL_POSITIONS

        # Filter out marbles in the kennel
        marbles_outside_kennel = [
            marble for marble in active_marbles if marble.pos not in kennels[player_idx]]

        if not marbles_outside_kennel:
            return []  # No valid moves if all marbles are in the kennel

        def dfs(remaining: int,
                moves: List[int],
                marble_indices: List[int],
                results: List[List[tuple[int, int]]]) -> None:
            """Recursive helper to generate splits."""
            if remaining == 0:
                # Check if all moves in the split are valid and use exactly 7 points
                if sum(moves) == 7:  # Ensure the full 7 points are used
                    valid_split = True
                    for i, steps in enumerate(moves):
                        if steps > 0:  # Check only marbles with non-zero moves
                            marble = marbles_outside_kennel[marble_indices[i]]
                            pos_to: Optional[int] = self._calculate_new_position(marble, steps, player_idx)
                            if pos_to is None:
                                valid_split = False
                                break

                    # If valid, append the current split result
                    if valid_split:
                        results.append([(marble_indices[i], moves[i]) for i in range(len(moves)) if moves[i] > 0])
                return

            for i, _ in enumerate(moves):
                # Tentatively add 1 step to the current marble's move
                moves[i] += 1

                # Validate the move using `_calculate_new_position`
                temp_pos_to = self._calculate_new_position(marbles_outside_kennel[marble_indices[i]],
                                                        moves[i],
                                                        player_idx)
                if temp_pos_to is not None:
                    dfs(remaining - 1, moves, marble_indices, results)

                # Backtrack (remove the step)
                moves[i] -= 1

        # Generate all valid splits
        marble_indices = list(range(len(marbles_outside_kennel)))
        results: List[List[tuple[int, int]]] = []  # Type annotation fix
        dfs(7, [0] * len(marbles_outside_kennel), marble_indices, results)

        # Convert valid splits into grouped actions
        grouped_actions_list = []
        for split in results:
            split_actions = []
            for marble_idx, steps in split:
                marble = marbles_outside_kennel[marble_idx]
                pos_to = self._calculate_new_position(marble, steps, player_idx)
                if pos_to is not None:
                    split_actions.append(Action(
                        card=card,
                        pos_from=marble.pos,
                        pos_to=pos_to,
                        card_swap=None
                    ))
            grouped_actions_list.append(split_actions)

        return grouped_actions_list

    def _exchange_jkr(self) -> List[Action]:
        actions_list_jkr: List['Action'] = []
        #all ranks and sueit we can exchange for the jkr
        suits = GameState.LIST_SUIT
        ranks = GameState.LIST_RANK
        if 'JKR' in ranks:
            ranks.remove('JKR')

        jkr_card = Card(suit='', rank='JKR')

        #initalize player information to check moves (or which cards we can exchange to)
        assert self.state
        active_player_idx = self.state.idx_player_active
        active_player = self.state.list_player[active_player_idx]
        active_marbles:list[Marble] = active_player.list_marble  # marbels of current player
        all_marbles = self._get_all_marbles() #marbel information of all players
        active_marbles_positions = {m.pos for m in active_marbles} # Helper sets for quick lookups
        kennels = self.KENNEL_POSITIONS
        start_positions = self.START_POSITIONS
        player_idx = self.state.idx_player_active
        player_kennel = kennels[player_idx]
        player_start_position = start_positions[player_idx]
        marbles_in_kennel = [marble for marble in active_marbles if marble.pos in player_kennel]
        num_in_kennel = len(marbles_in_kennel)

        def can_do_starting_move(card_rank: str) -> bool:
            """
            Check if a starting move is possible with the given card rank.
            Conditions:
            - There is at least one marble in the kennel.
            - The start position is not occupied by the active player's own marble.
            - The card rank is one of the starting cards.
            """
            if num_in_kennel == 0 or player_start_position in active_marbles_positions:
                return False


            return card_rank in self.STARTING_CARDS

        for rank in ranks:
            for suit in suits:
                card = Card(suit=suit, rank=rank)
                card_values = self._get_card_value(card)  # Get the list of possible values for the card

                # Check starting moves
                if can_do_starting_move(card.rank):
                    actions_list_jkr.append(
                        Action(card=jkr_card,
                            pos_from=None,
                            pos_to=None,
                            card_swap=card)
                    )
                # Handle `7` or 'JKR' as 7: split moves
                if card.rank == '7':
                    seven_actions = self._handle_seven_card(card, active_marbles)
                    if len(seven_actions) > 0:
                        actions_list_jkr.append(
                            Action(card=jkr_card,
                                pos_from=None,
                                pos_to=None,
                                card_swap=card)
                        )
                    else:
                        # If no actions are possible with '7', skip processing moves for this card.
                        continue

                # Handle MARBLE SWAPPING with `J`: exchange with opponent's marble
                for marble_a in all_marbles:
                    if marble_a["position"] > 63:
                        continue
                    if (marble_a["player_idx"] != active_player_idx
                            and marble_a["is_save"]):
                        continue

                    for marble_b in all_marbles:
                        if marble_b is marble_a:
                            continue
                        if marble_b["position"] > 63:
                            continue
                        if (marble_b["player_idx"] != active_player_idx
                                and marble_b["is_save"]):
                            continue

                        # Check that one of these marbles belongs to the active player and the other doesn't
                        belongs_to_active_a = marble_a["player_idx"] == active_player_idx
                        belongs_to_active_b = marble_b["player_idx"] == active_player_idx
                        if belongs_to_active_a == belongs_to_active_b:
                            # Either both belong to the active player or both don't,
                            # in either case, no valid swap.
                            continue

                        # Add swap action
                        actions_list_jkr.append(Action(
                            card=jkr_card,
                            pos_from=None,
                            pos_to=None,
                            card_swap=card
                        ))

                # all cases with normal cards
                # Iterate over all possible values of the card and check if we can move this far!!
                for marble in active_marbles:
                    if marble.pos not in player_kennel:
                        for card_value in card_values:
                            new_pos: Optional[int] = self._calculate_new_position(marble,
                                                                card_value, self.state.idx_player_active)
                            if new_pos is not None:
                                actions_list_jkr.append(Action(
                                card=jkr_card,
                                pos_from=None,
                                pos_to=None,
                                card_swap=card
                                ))

        return actions_list_jkr

    def get_list_action(self) -> List[Action]:
        """Generate a list of possible actions for the active player based on the current game state."""
        if not self.state:
            return []

        active_player = self.state.list_player[self.state.idx_player_active]
        current_cards = active_player.list_card  # Cards of the current player
        actions_list = []

        # If card exchange phase not completed, generate actions for exchanging cards
        if self._is_card_exchange_phase():
            return self._get_exchange_actions(active_player)

        if self.state.card_active is not None:
            current_cards = [self.state.card_active]

        # After exchange phase, normal gameplay actions:
        all_marbles = self._get_all_marbles()
        player_idx = self.state.idx_player_active
        player_kennel = self.KENNEL_POSITIONS[player_idx]
        player_start_position = self.START_POSITIONS[player_idx]

        # Determine how many marbles are in kennel
        marbles_in_kennel = [m for m in active_player.list_marble if m.pos in player_kennel]
        num_in_kennel = len(marbles_in_kennel)

        # Generate actions for each card
        for card in current_cards:
            card_values = self._get_card_value(card)

            # If there are marbles in the kennel, try starting moves (A, K, JKR)
            if num_in_kennel > 0:
                actions_list.extend(
                    self._get_starting_actions(card, marbles_in_kennel, active_player, player_start_position))

                # If card is '7' or 'JKR' (which can act like 7), handle the special "split move"
            if card.rank == '7':
                actions_list.extend(action for sublist in
                                    self._handle_seven_card(card, active_player.list_marble) for action in sublist)
                # After handling special moves for '7' or 'JKR', continue to next card
                continue

            if card.rank == 'JKR':
                actions_list.extend(self._exchange_jkr())
                # After handling special moves for 'j', continue to next card
                continue

            if card.rank == 'J':
                opponent_swap_actions = []
                self_swap_actions = []

                # Collect valid opponent swap actions (only unsafe marbles)
                for marble in all_marbles:
                    if marble["player_idx"] == self.state.idx_player_active or marble["position"] > 63:
                        continue  # Skip own marbles and marbles in the kennel

                    if marble["is_save"]:
                        continue  # Skip safe opponent marbles

                    # For each opponent marble, check for valid target marbles (belong to the active player)
                    for target in all_marbles:
                        if target["player_idx"] != self.state.idx_player_active or target["position"] > 63:
                            continue  # Only consider active player's marbles on the board

                        if marble["player_idx"] == target["player_idx"]:
                            continue  # Skip swaps with marbles of the same player

                        # Add both directions for swaps: (marble <-> target) and (target <-> marble)
                        opponent_swap_actions.append(Action(
                            card=card,
                            pos_from=marble["position"],
                            pos_to=target["position"],
                            card_swap=None
                        ))
                        opponent_swap_actions.append(Action(
                            card=card,
                            pos_from=target["position"],
                            pos_to=marble["position"],
                            card_swap=None
                        ))

                # Collect self-swap actions as a fallback (only if no opponent swaps were found)
                if not opponent_swap_actions:
                    for marble in all_marbles:
                        if marble["player_idx"] != self.state.idx_player_active or marble["position"] > 63:
                            continue  # Skip opponent marbles and marbles in the kennel

                        for target in all_marbles:
                            if (target["player_idx"] != self.state.idx_player_active or
                                marble is target or target["position"] > 63):
                                continue  # Skip the same marble and marbles in the kennel

                            # Add valid self-swap action
                            self_swap_actions.append(Action(
                                card=card,
                                pos_from=marble["position"],
                                pos_to=target["position"],
                                card_swap=None
                            ))

                # Prioritize opponent swaps, fallback to self-swaps if none are available
                actions_list.extend(opponent_swap_actions if opponent_swap_actions else self_swap_actions)



                continue

            # For marbles outside the kennel, handle swaps and normal moves
            actions_list.extend(
                self._get_normal_move_actions(card, card_values, active_player.list_marble, player_idx))

        unique_action_list = []
        for item in actions_list:
            if item not in unique_action_list:
                unique_action_list.append(item)

        return unique_action_list

    def _is_card_exchange_phase(self) -> bool:
        """Check if the card exchange phase is still ongoing."""
        assert self.state is not None
        return self.state.bool_card_exchanged is False

    def _get_exchange_actions(self, active_player: PlayerState) -> List[Action]:
        """Generate actions that represent exchanging a card during the initial phase."""
        return [
            Action(card=card, pos_from=None, pos_to=None, card_swap=None)
            for card in active_player.list_card]

    def _get_starting_actions(self, card: Card , marbles_in_kennel: List,
                            active_player: PlayerState, player_start_position: int) -> List[Action]:
        """Generate starting move actions if conditions allow bringing a marble out of kennel."""
        actions = []
        # Only start if start position is free of the player's own marbles and card allows starting moves
        if (card.rank in self.STARTING_CARDS and
            not any(marble.pos == player_start_position for marble in active_player.list_marble)):
            actions.append(
                Action(
                    card=card,
                    pos_from=marbles_in_kennel[0].pos,
                    pos_to=player_start_position,
                    card_swap=None
                ))
        return actions

    def _get_normal_move_actions(self, card: Card, card_values: List[int],
                                active_marbles: List, player_idx: int) -> List[Action]:
        """Handle normal moves based on the card values for marbles outside the kennel."""
        actions = []
        for marble in active_marbles:
            if self._is_in_kennel(marble):
                continue
            for card_value in card_values:
                pos_to = self._calculate_new_position(marble, card_value, player_idx)
                if pos_to is not None:
                    actions.append(
                        Action(
                            card=card,
                            pos_from=marble.pos,
                            pos_to=pos_to,
                            card_swap=None
                        )
                    )
        return actions

    def _is_in_kennel(self, marble: Marble) -> bool:
        """Check if a given marble is currently in the kennel."""
        assert self.state is not None
        player_idx = self.state.idx_player_active
        player_kennel = self.KENNEL_POSITIONS[player_idx]
        return marble.pos in player_kennel

    def _can_swap_with_target(self, target_marble_info: dict) -> bool:
        """Check if we can swap with the given target marble (opponent's marble)."""
        target_pos = target_marble_info["position"]
        t_player_idx = target_marble_info["player_idx"]
        if target_marble_info["is_save"]:
            return False
        if (target_pos in self.SAFE_SPACES[t_player_idx] or
            target_pos in self.KENNEL_POSITIONS[t_player_idx] or
            target_pos == self.START_POSITIONS[t_player_idx]):
            return False
        return True

    def _get_swap_actions(self, card: Card, active_marbles: List, all_marbles: List[dict]) -> List[Action]:
        """Handle marble swapping with 'J' or 'JKR' acting as 'J'."""
        actions:list = []
        if card.rank not in ('7', 'JKR'):
            # Swapping only happens with '7' or 'JKR' acting as 'J'
            return actions

        # Active player's marble must not be safe and must be outside kennel
        for marble in active_marbles:
            if marble.is_save or self._is_in_kennel(marble):
                continue

            for target in all_marbles:
                assert self.state is not None
                if target["player_idx"] == self.state.idx_player_active:
                    continue
                if not self._can_swap_with_target(target):
                    continue
                # Valid swap action
                actions.append(
                    Action(
                        card=card,
                        pos_from=marble.pos,
                        pos_to=target["position"],
                        card_swap=None
                    )
                )
        return actions

    def apply_action(self, action: Optional[Action]) -> None:
        """Moving marbles based on the chosen action from get_list_action function."""
        assert self.state
        # Attempt a reshuffle if the draw pile is empty and discard is not empty
        # This ensures that if we run out of cards, we reshuffle before proceeding.
        if not self.state.list_card_draw and self.state.list_card_discard:
            self.reshuffle_discard_into_draw()

        active_player = self.state.list_player[self.state.idx_player_active]

        # Handle the case where no action is provided (skip turn)
        if action is None:
            print("No action provided. Advancing the active player.")
            possible_actions = self.get_list_action()
            if not possible_actions:
                # No moves possible: fold scenario
                self.state.list_card_discard.extend(active_player.list_card)
                active_player.list_card.clear()
            else:
                # Moves are available, but player passed turn: do not discard/clear hand
                pass

            self.state.idx_player_active = (self.state.idx_player_active + 1) % len(self.state.list_player)

            # If all players are out of cards, advance to the next round
            if all(len(player.list_card) == 0 for player in self.state.list_player):
                self.next_round()
            return

        # Card exchange phase
        if not self.state.bool_card_exchanged:
            self._handle_card_exchange(action, active_player)
            return

        # Check if all players are out of cards
        if all(len(player.list_card) == 0 for player in self.state.list_player):
            self.next_round()
            return

        #check if only a joker was swapped
        if action.card.rank == 'JKR' and action.card_swap is not None:
            print(f"{active_player.name} exchanges {action.card.rank} wit {action.card_swap.rank}.")
            active_player.list_card.append(action.card_swap)
            active_player.list_card.remove(action.card)
            self.state.card_active = action.card_swap
            return

        # print(f"Player {active_player.name} plays {action.card.rank} of {action.card.suit} "
        # f"moving marble from {action.pos_from} to {action.pos_to}.")

        # Handle Jack card swaps and skip collision checks
        if action.card.rank == 'J':
            self._handle_jack(action)
            active_player.list_card.remove(action.card)
            self.state.list_card_discard.append(action.card)
            self.state.card_active = None
            self.state.idx_player_active = (self.state.idx_player_active + 1) % len(self.state.list_player)
            return

        # Handle SEVEN card logic
        if action.card.rank == '7':
            grouped_actions: List[Action] = self.get_list_action()
            splits_completed: bool = self._handle_seven_card_logic(grouped_actions)

            # Finalize SEVEN card action only if all splits are completed
            if splits_completed: #and action.card in active_player.list_card:
                active_player.list_card.remove(action.card)  # Remove card from hand
                self.state.list_card_discard.append(action.card)  # Add to discard pile
                # Advance player
                self.state.idx_player_active = (self.state.idx_player_active + 1) % len(self.state.list_player)
            return

        self._handle_normal_move(action, active_player)
        # Check for collision with other players' marbles
        self._check_collisions(action)
        # Remove the played card from the player's hand
        active_player.list_card.remove(action.card)
        # Add the played card to the discard pile
        self.state.list_card_discard.append(action.card)
        #remove the card_active
        self.state.card_active = None
        # Advance to the next active player
        self.state.idx_player_active = (self.state.idx_player_active + 1) % len(self.state.list_player)
        # Check if the game is finished or if a player needs to help their teammate
        self._check_game_finished()

    def _handle_seven_card_logic(self, grouped_actions: List[Action]) -> bool:
        """Process a SEVEN card by applying valid split actions."""
        remaining_steps = 7  # Steps left to process

        if not grouped_actions:
            print("No valid split actions provided for SEVEN card.")
            return False

        for split_action in grouped_actions:
            assert self.state

            # Validate split_action.pos_from and split_action.pos_to
            if split_action.pos_from is None or split_action.pos_to is None:
                print(f"Invalid split action: pos_from={split_action.pos_from}, pos_to={split_action.pos_to}")
                continue  # Skip invalid actions

            steps_used = abs(split_action.pos_to - split_action.pos_from)

            # Check for SAFE_SPACES inside-out logic
            if split_action.pos_to in self.SAFE_SPACES[self.state.idx_player_active]:
                safe_space_index = self.SAFE_SPACES[self.state.idx_player_active].index(split_action.pos_to)
                expected_safe_space = self.SAFE_SPACES[self.state.idx_player_active][:safe_space_index]
                if any(
                    pos not in expected_safe_space
                    for pos in self.SAFE_SPACES[self.state.idx_player_active][:safe_space_index]
                ):
                    print(f"Invalid SAFE_SPACE move: {split_action.pos_to} violates inside-out rule.")
                    continue

            print(f'''Processing SEVEN card action:
                {split_action.pos_from} -> {split_action.pos_to} with {steps_used} steps.''')
            try:
                self._handle_seven_marble_movement(split_action)
                print(f'''SEVEN card: marble successfully moved
                    from {split_action.pos_from} to {split_action.pos_to}.''')

                # Validate that the active player's marble was moved to the expected position
                active_player = self.state.list_player[self.state.idx_player_active]
                marble_found = any(marble.pos == split_action.pos_to for marble in active_player.list_marble)
                if not marble_found:
                    raise AssertionError(
                        f'''Active player's marble was not found
                        at the expected position {split_action.pos_to} after the move. '''
                        f'''Current marble positions:
                        {[marble.pos for marble in active_player.list_marble]}'''
                    )

                print(f"Validation Passed: Active player's marble is now at position {split_action.pos_to}.")

            except ValueError as e:
                print(f"Error processing action {split_action.pos_from} -> {split_action.pos_to}: {e}")
                return False

            # Deduct steps used from remaining steps
            remaining_steps -= steps_used

            if remaining_steps <= 0:
                print("All steps for SEVEN card have been processed.")
                return True

        print("SEVEN card logic complete but not all steps were used.")
        return False


    def _check_game_finished(self) -> None:
        """Check if the game has finished or a player should help their teammate."""
        assert self.state

        for player_idx, player in enumerate(self.state.list_player):
            safe_spaces = self.SAFE_SPACES[player_idx]

            # Check if all marbles are in the safe spaces
            if all(marble.pos in safe_spaces for marble in player.list_marble):
                teammate_idx = self.TEAM_MAPPING[player_idx]
                teammate = self.state.list_player[teammate_idx]

                # Check if the teammate has also finished
                teammate_safe_spaces = self.SAFE_SPACES[teammate_idx]
                if all(marble.pos in teammate_safe_spaces for marble in teammate.list_marble):
                    print(f"Team {player_idx} and {teammate_idx} have won the game!")
                    self.state.phase = GamePhase.FINISHED
                    return

                # Player now helps their teammate
                print(f"Player {player.name} has finished and will help teammate {teammate.name}.")
                self.state.idx_player_active = teammate_idx
                return

    def _handle_kennel_to_start_action(self, kennel_action: Action) -> bool:
        """
        Handle moving a marble from the kennel to the start position.

        Args:
            kennel_action (Action): The kennel_action to apply.

        Returns:
            bool: True if the kennel_action was handled, False otherwise.
        """
        assert self.state
        active_player = self.state.list_player[self.state.idx_player_active]

        # Check if the kennel_action involves moving a marble from the kennel to the start
        if (
            kennel_action.pos_to is not None and
            kennel_action.pos_from in self.KENNEL_POSITIONS[self.state.idx_player_active] and
            kennel_action.pos_to in self.START_POSITIONS
        ):
            for marble in active_player.list_marble:
                if marble.pos == kennel_action.pos_from:
                    # Update marble position and mark as safe
                    marble.pos = kennel_action.pos_to
                    marble.is_save = True
                    # print(f"Marble moved from kennel to start position: {marble.pos}.")

                    # Log the kennel_action
                    # print(f"Player {active_player.name} plays {kennel_action.card.rank} "+
                    #     f"of {kennel_action.card.suit} moving marble from {kennel_action.pos_from} "+
                    #     f"to {kennel_action.pos_to}.")

                    return True  # Action handled successfully
        return False  # Action does not involve moving from kennel to start


    def _handle_marble_movement_and_collision(self, mm_action: Action) -> None:
        """Handle marble movement and collision resolution."""

        # Move the active player's marble
        moved = False
        assert self.state
        active_player = self.state.list_player[self.state.idx_player_active]

        for marble in active_player.list_marble:
            if marble.pos == mm_action.pos_from:
                print(
                    f"Moving active player's marble from {mm_action.pos_from}"
                    f" to {mm_action.pos_to}."
                )

                # Check if pos_to is not None before assignment
                if mm_action.pos_to is None:
                    raise ValueError(
                        "mm_action.pos_to cannot be None when moving a marble."
                    )

                marble.pos = mm_action.pos_to
                marble.is_save = marble.pos in self.SAFE_SPACES[self.state.idx_player_active]
                if marble.is_save:
                    pass
                    # print(f"Marble moved to a safe space at position {marble.pos}.")
                moved = True
                break

        if not moved:
            raise ValueError(
                f"No active player's marble found at position {mm_action.pos_from}. "
                f"Active player's marbles: {[m.pos for m in active_player.list_marble]}"
            )

        # Handle collisions with other players' marbles
        self._handle_collision(mm_action.pos_to)

    def _handle_collision(self, pos_to: int | None) -> None:
        """Handle collision resolution for a given position."""
        assert self.state
        for other_idx, other_player in enumerate(self.state.list_player):
            if other_idx == self.state.idx_player_active:
                continue  # Skip active player's marbles

            for other_marble in other_player.list_marble:
                if other_marble.pos == pos_to:  # Collision detected
                    print(f"Collision detected! Opponent's marble at position {other_marble.pos} "
                        f"is sent back to the kennel by Player {self.state.idx_player_active}.")

                    # Send the opponent's marble back to the kennel
                    for pos in self.KENNEL_POSITIONS.get(other_idx, []):
                        if all(marble.pos != pos for player in self.state.list_player for marble in player.list_marble):
                            other_marble.pos = pos
                            other_marble.is_save = False
                            print(f"Opponent's marble moved to kennel position {pos}.")
                            break

    def _handle_jack(self, move_action: Action) -> None:
        """Handle the Jack card action (swap marbles)."""

        # Ensure the game state is not None
        if self.state is None:
            raise ValueError("Game state is not set.")

        # Ensure pos_from and pos_to are not None
        if move_action.pos_from is None or move_action.pos_to is None:
            raise ValueError("Both pos_from and pos_to must be specified for the Jack action.")

        # Get the marble at pos_from
        marble_from = next(
            (marble for player in self.state.list_player for marble
            in player.list_marble if marble.pos == move_action.pos_from),
            None
        )

        # Get the marble at pos_to
        marble_to = next(
            (marble for player in self.state.list_player for marble
            in player.list_marble if marble.pos == move_action.pos_to),
            None
        )

        # Swap their positions
        if marble_from and marble_to:
            marble_from.pos, marble_to.pos = marble_to.pos, marble_from.pos
            print(f"Swapped marbles: Marble at {move_action.pos_from} with "+
                f"marble at {move_action.pos_to}.")
        else:
            raise ValueError("Could not find one or both marbles to swap for the Jack action.")

        # Find the marble to swap from the active player
        #marble_from: Optional[Marble] = None
        #active_player_index = self.state.idx_player_active
        #active_player = self.state.list_player[active_player_index]

        #for marble in active_player.list_marble:
            #if marble.pos == move_action.pos_from:
                #marble_from = marble
                #break

        # Find the marble to swap from the opponent
        #marble_to: Optional[Marble] = None
        #for player in self.state.list_player:
            #if player != active_player:
                #for marble in player.list_marble:
                    #if marble.pos == move_action.pos_to:
                        #marble_to = marble
                        #break
                #if marble_to:
                    #break

        # Swap the positions of the marbles if both marbles were found
        #if marble_from and marble_to:
            #marble_from.pos, marble_to.pos = marble_to.pos, marble_from.pos
            #print(f"Swapped marbles: {marble_from.pos} with {marble_to.pos}")
        #else:
            #raise ValueError("Could not find marbles to swap for the Jack action.")

    #def _handle_joker(self, move_action: Action) -> None:
        #"""Handle the Joker card action (wild card)."""
        #if self.state is None:
            #raise ValueError("Game state is not set.")

        #if move_action.pos_from is not None and move_action.pos_to is not None:
            #idx_active = self.state.idx_player_active
            #active_player = self.state.list_player[idx_active]

            #for marble in active_player.list_marble:
                #if marble.pos == move_action.pos_from:
                    #marble.pos = move_action.pos_to
                    #marble.is_save = marble.pos in self.SAFE_SPACES[idx_active]
                    #break

    def _handle_normal_move(self, move_action: Action, active_player: PlayerState) -> None:
        """Handle a normal move action (non-special card)."""
        assert self.state

        # Provide a default value if pos_to is None (e.g., -1)
        pos_to = move_action.pos_to if move_action.pos_to is not None else -1

        idx_active: int = self.state.idx_player_active
        kennel_idx_active: list = self.KENNEL_POSITIONS[idx_active]

        if move_action.pos_from in kennel_idx_active and pos_to in self.START_POSITIONS:
            for marble in active_player.list_marble:
                if marble.pos == move_action.pos_from:
                    marble.pos = pos_to  # Assign the (default or valid) pos_to
                    marble.is_save = True  # Mark the marble as safe after leaving the kennel
                    print(f"Marble moved from kennel to start position: {marble.pos}.")
                    break
        else:
            for marble in active_player.list_marble:
                if marble.pos == move_action.pos_from:
                    marble.pos = pos_to  # Assign the (default or valid) pos_to
                    marble.is_save = marble.pos in self.SAFE_SPACES[idx_active]
                    if marble.is_save:
                        pass
                        # print(f"Marble moved to a safe space at position {marble.pos}.")
                    break
            else:
                raise ValueError(f"No marble found at position {move_action.pos_from} for Player {active_player.name}.")

    def _handle_card_exchange(self, move_action: Action, active_player: PlayerState) -> None:
        """Handle the card exchange phase."""
        if self.state is None:
            raise ValueError("Game state is not set.")

        idx_active = self.state.idx_player_active
        idx_partner = (idx_active + 2) % self.state.cnt_player
        partner = self.state.list_player[idx_partner]

        if move_action.card not in active_player.list_card:
            raise ValueError(f"Card {move_action.card} not found in active player's hand.")

        active_player.list_card.remove(move_action.card)
        partner.list_card.append(move_action.card)

        # Advance to the next active player
        self.state.idx_player_active = (idx_active + 1) % self.state.cnt_player

        if self.state.idx_player_active == self.state.idx_player_started:
            self.state.bool_card_exchanged = True
            print("All players have completed their card exchanges.")

    def _check_collisions(self, move_action: Action) -> None:
        """Check for collisions with other players' marbles."""
        assert self.state

        idx_active = self.state.idx_player_active
        for other_idx, other_player in enumerate(self.state.list_player):
            if other_idx == idx_active:
                continue  # Skip the active player

            for other_marble in other_player.list_marble:
                if other_marble.pos == move_action.pos_to:  # Collision detected
                    print(f"Collision! Player {other_player.name}'s marble at position {other_marble.pos} "
                        "is sent back to the kennel.")

                    for pos in self.KENNEL_POSITIONS[other_idx]:
                        if all(marble.pos != pos for player in self.state.list_player for marble in player.list_marble):
                            other_marble.pos = pos
                            other_marble.is_save = False
                            break

    def _handle_seven_marble_movement(self, seven_action: Action) -> None:
        """Handle marble movement and collision resolution for SEVEN card seven_actions."""
        assert self.state
        active_player = self.state.list_player[self.state.idx_player_active]

        # Move the active player's marble
        for marble in active_player.list_marble:
            if marble.pos == seven_action.pos_from:
<<<<<<< HEAD
                print(f'''Processing split seven_action:
                    pass
                    # Moving marble from {seven_action.pos_from} to {seven_action.pos_to}.''')

=======
                pass
                # print(f'''Processing split seven_action:
                #     # Moving marble from {seven_action.pos_from} to {seven_action.pos_to}.''')
                
>>>>>>> 5208d746
                # Check if pos_to is not None before assignment
                if seven_action.pos_to is None:
                    raise ValueError(
                        "seven_action.pos_to cannot be None when moving a marble."
                    )

                marble.pos = seven_action.pos_to
                marble.is_save = marble.pos in self.SAFE_SPACES[self.state.idx_player_active]
                if marble.is_save:
                    pass
                    # print(f"Marble moved to a safe space at position {marble.pos}.")
                break
        else:
            raise ValueError(
                f"No active player's marble found at position {seven_action.pos_from} for split seven_action. "
                f"Active player's marbles: {[m.pos for m in active_player.list_marble]}"
            )

        # Handle collisions (including own marbles)
        self._handle_collision(seven_action.pos_to)

        # Handle overtaking logic specifically for SEVEN
        self._handle_overtaking(seven_action.pos_from, seven_action.pos_to)

    def _handle_overtaking(self, pos_from: int, pos_to: int) -> None:
        """Handle overtaking logic for SEVEN card."""
        excluded_positions: set = set()

        # Add all start positions from all players
        excluded_positions.update(self.START_POSITIONS.values())

        # Filter overtaken positions to exclude all invalid positions
        overtaken_positions = [
            pos for pos in range(pos_from + 1, pos_to + 1)
            if pos not in excluded_positions and 0 < pos <= 63
        ]
        assert self.state
        for player_idx, player in enumerate(self.state.list_player):
            for marble in player.list_marble:
                if marble.pos in overtaken_positions:
                    original_pos = marble.pos
                    if player_idx == self.state.idx_player_active:
                        print(f"Overtaking detected! Own marble at position {original_pos} is sent back to the kennel.")
                    else:
                        print(f'''Overtaking detected! Opponent's marble
                            at position {original_pos} is sent back to the kennel.''')

                    # Send the overtaken marble back to the kennel
                    for pos in self.KENNEL_POSITIONS.get(player_idx, []):
                        if all(marble.pos != pos for player in self.state.list_player for marble in player.list_marble):
                            marble.pos = pos
                            marble.is_save = False
                            print(f"Marble moved to kennel position {pos} for Player {player_idx}.")
                            break

    def get_cards_per_round(self) -> int:
        """Determine the number of cards to be dealt based on the round."""
        assert self.state
        # Round numbers repeat in cycles of 5: 6, 5, 4, 3, 2
        return 6 - ((self.state.cnt_round - 1) % 5)

    def update_starting_player(self) -> None:
        """Update the starting player index for the next round (anti-clockwise)."""
        assert self.state, "Game state is not set."
        self.state.idx_player_started = (self.state.idx_player_started - 1) % self.state.cnt_player

    def reshuffle_discard_into_draw(self) -> None:
        """
        Shuffle the discard pile back into the draw pile when the draw pile is empty.
        Ensures no cards are lost or duplicated in the process.
        If more than 110 cards are detected, reset the entire deck.
        """
        assert self.state, "Game state is not set."

        if not self.state.list_card_discard:
            raise ValueError("Cannot reshuffle: Discard pile is empty.")

        print("Debug: Reshuffling the discard pile into the draw pile.")

        # Add all cards from the discard pile to the draw pile
        self.state.list_card_draw.extend(self.state.list_card_discard)

        # Clear the discard pile
        self.state.list_card_discard.clear()

        # Shuffle the draw pile to randomize
        random.shuffle(self.state.list_card_draw)
        print(f"Debug: Reshuffle complete. Draw pile count: {len(self.state.list_card_draw)}.")

        # Validate total card count
        draw_count = len(self.state.list_card_draw)
        discard_count = len(self.state.list_card_discard)
        player_card_count = sum(len(player.list_card) for player in self.state.list_player)
        total_cards = draw_count + discard_count + player_card_count

        # If more than 110 cards are detected, reset the card deck
        if total_cards > 110:
            print("Warning: More than 110 cards detected. Resetting the card deck.")

            # Clear all cards from draw pile, discard pile, and players' hands
            self.state.list_card_draw.clear()
            self.state.list_card_discard.clear()
            for player in self.state.list_player:
                player.list_card.clear()

            # Re-initialize the deck with the original full set of cards
            # Assuming GameState.LIST_CARD contains the original full deck
            self.state.list_card_draw.extend(GameState.LIST_CARD)
            random.shuffle(self.state.list_card_draw)

            # print("Deck has been reset to the original full set of cards.")

    def deal_cards(self) -> None:
        """Deal cards to each player for the current round."""
        assert self.state

        num_cards = self.get_cards_per_round()
        total_needed = num_cards * (len(self.state.list_player))

        # Reshuffle if necessary
        while len(self.state.list_card_draw) < total_needed:
            if not self.state.list_card_discard:
                raise ValueError("Not enough cards to reshuffle and deal.")
            self.reshuffle_discard_into_draw()

        # Shuffle the draw pile
        random.shuffle(self.state.list_card_draw)

        # Deal cards one by one to each player
        for _ in range(num_cards):
            for _, player in enumerate(self.state.list_player):
                # Ensure enough cards are available in the draw pile
                if not self.state.list_card_draw:
                    assert self.state.list_card_discard
                    self.reshuffle_discard_into_draw()

                # Give one card to the current player
                card = self.state.list_card_draw.pop()
                player.list_card.append(card)

    def validate_game_state(self) -> None:
        """Validate the game state for consistency."""
        assert self.state

        # Ensure the number of cards matches the round logic
        expected_cards = self.get_cards_per_round()
        for player in self.state.list_player:
            if len(player.list_card) > expected_cards:
                raise ValueError(f"Player {player.name} has more cards than allowed in round {self.state.cnt_round}.")

        # Ensure the deck and discard piles are consistent
        total_cards = len(self.state.list_card_draw) + len(self.state.list_card_discard)
        for player in self.state.list_player:
            total_cards += len(player.list_card)
        if total_cards != len(GameState.LIST_CARD):
            raise ValueError("Total number of cards in the game is inconsistent.")

    def next_round(self) -> None:
        """Advance to the next round."""
        assert self.state

        print(f"Advancing to round {self.state.cnt_round + 1}.")
        self.state.cnt_round += 1

        # Update the starting player for the next round
        self.update_starting_player()

        # Clear player cards to prepare for new distribution
        for player in self.state.list_player:
            player.list_card = []

        # Deal cards for the new round
        self.deal_cards()

        #Update Card exchange to not done
        self.state.bool_card_exchanged = False

        print(f'''\nRound {self.state.cnt_round} begins.
            Player {self.state.list_player[self.state.idx_player_started].name} starts.''')

    def get_player_view(self, idx_player: int) -> GameState:
        """ Get the masked state for the active player (e.g. the oppontent's cards are face down)"""
        assert self.state
        masked_players = []
        for i, player in enumerate(self.state.list_player):
            if i == idx_player:
                masked_players.append(player)
            else:
                masked_players.append(PlayerState(name=player.name, list_card=[], list_marble=player.list_marble))
        return GameState(
            cnt_player=self.state.cnt_player,
            phase=self.state.phase,
            cnt_round=self.state.cnt_round,
            bool_game_finished=self.state.bool_game_finished,
            bool_card_exchanged=self.state.bool_card_exchanged,
            idx_player_started=self.state.idx_player_started,
            idx_player_active=self.state.idx_player_active,
            list_player=masked_players,
            list_card_draw=self.state.list_card_draw,
            list_card_discard=self.state.list_card_discard,
            card_active=self.state.card_active,
            board_positions=self.state.board_positions
        )

# if __name__ == '__main__':

    # game = Dog()
    random_player = RandomPlayer()
    # if game.state is None:
    #     print("Error: Game state is not initialized. Exiting...")

    # else:
    #     game.draw_board()  # Draw the initial board
    #     game.validate_total_cards()

    #     while game.state.phase != GamePhase.FINISHED:
    #         game.print_state()
    #         # Get the list of possible actions for the active player
    #         game_actions = game.get_list_action()
    #         # Display possible game_actions
    #         print("\nPossible Actions:")
    #         for idx, action in enumerate(game_actions):
    #             print(f'''{idx}: Play {action.card.rank} of
    #                       {action.card.suit} from {action.pos_from} to {action.pos_to}''')
    #         # Select an action (random in this example)
    #         selected_action = random_player.select_action(state=game.state, actions=game_actions)
    #         # Apply the selected action
    #         game.apply_action(selected_action)
    #         game.draw_board()  # Update the board after each action
    #         #debuging for deck management to see how many cards are in different piles
    #         game.validate_total_cards()
    #         # Optionally exit after a certain number of rounds (for testing)
    #         if game.state.cnt_round > 15:  # Example limit
    #             print(f"Ending game for testing after {game.state.cnt_round} rounds.")
    #             break<|MERGE_RESOLUTION|>--- conflicted
+++ resolved
@@ -1134,17 +1134,12 @@
         # Move the active player's marble
         for marble in active_player.list_marble:
             if marble.pos == seven_action.pos_from:
-<<<<<<< HEAD
+
                 print(f'''Processing split seven_action:
                     pass
                     # Moving marble from {seven_action.pos_from} to {seven_action.pos_to}.''')
 
-=======
-                pass
-                # print(f'''Processing split seven_action:
-                #     # Moving marble from {seven_action.pos_from} to {seven_action.pos_to}.''')
-                
->>>>>>> 5208d746
+
                 # Check if pos_to is not None before assignment
                 if seven_action.pos_to is None:
                     raise ValueError(
