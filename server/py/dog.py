--- conflicted
+++ resolved
@@ -357,7 +357,6 @@
         return all_marbles
 
     def _handle_seven_card(self, card: Card, active_marbles: List[Marble]) -> List[Action]:
-<<<<<<< HEAD
             """Generate all possible split actions for the `7` card."""
 
             if not self.state:
@@ -432,87 +431,13 @@
                 grouped_actions_list.append(split_actions)
 
             return grouped_actions_list
-=======
-        """Generate all possible split actions for the `7` card."""
-
-        if not self.state:
-            raise ValueError("Game state is not set.")
-
-        player_idx = self.state.idx_player_active
-        kennels = self.KENNEL_POSITIONS
-
-        # Filter out marbles in the kennel
-        marbles_outside_kennel = [
-            marble for marble in active_marbles if marble.pos not in kennels[player_idx]
-        ]
-
-        if not marbles_outside_kennel:
-            return []  # No valid moves if all marbles are in the kennel
-
-        def dfs(remaining: int,
-                moves: List[int],
-                marble_indices: List[int],
-                results: List[List[tuple[int, int]]]) -> None:
-            """Recursive helper to generate splits."""
-            if remaining == 0:
-                # Check if all moves in the split are valid and use exactly 7 points
-                if sum(moves) == 7:  # Ensure the full 7 points are used
-                    valid_split = True
-                    for i, steps in enumerate(moves):
-                        if steps > 0:  # Check only marbles with non-zero moves
-                            marble = marbles_outside_kennel[marble_indices[i]]
-                            pos_to: Optional[int] = self._calculate_new_position(marble, steps, player_idx)
-                            if pos_to is None:
-                                valid_split = False  # Invalidate the entire split if one move fails
-                                break
-
-                    # If valid, append the current split result
-                    if valid_split:
-                        results.append([(marble_indices[i], moves[i]) for i in range(len(moves)) if moves[i] > 0])
-                return
-
-            for i, _ in enumerate(moves):
-                # Tentatively add 1 step to the current marble's move
-                moves[i] += 1
-
-                # Validate the move using `_calculate_new_position`
-                temp_pos_to = self._calculate_new_position(marbles_outside_kennel[marble_indices[i]],
-                                                        moves[i],
-                                                        player_idx)
-                if temp_pos_to is not None:
-                    dfs(remaining - 1, moves, marble_indices, results)
-
-                # Backtrack (remove the step)
-                moves[i] -= 1
-
-        # Generate all valid splits
-        marble_indices = list(range(len(marbles_outside_kennel)))
-        results: List[List[tuple[int, int]]] = []  # Type annotation fix
-        dfs(7, [0] * len(marbles_outside_kennel), marble_indices, results)
-
-        # Convert valid splits into actions
-        actions_list = []
-        for split in results:
-            for marble_idx, steps in split:
-                marble = marbles_outside_kennel[marble_idx]
-                pos_to = self._calculate_new_position(marble, steps, player_idx)
-                if pos_to is not None:
-                    actions_list.append(Action(
-                        card=card,
-                        pos_from=marble.pos,
-                        pos_to=pos_to,
-                        card_swap=None
-                    ))
-        return actions_list
-
+
+          
     def _exchange_jkr(self):
->>>>>>> 049bcde1
 
         #all possible jkr exchanges
         actions_list_jkr = []  
 
-<<<<<<< HEAD
-=======
         #all ranks we can exchange for the jkr
         ranks = ['2', '3', '4', '5', '6', '7', '8', '9', '10', 'J', 'Q', 'K', 'A']
         #joker card
@@ -520,7 +445,6 @@
 
         #initalize player information to check moves (or which cards we can exchange to)
         active_player = self.state.list_player[self.state.idx_player_active]
->>>>>>> 049bcde1
         active_marbles = active_player.list_marble  # marbels of current player
         all_marbles = self._get_all_marbles() #marbel information of all players
         kennels = self.KENNEL_POSITIONS
@@ -546,44 +470,6 @@
                         card_swap=card
                     ))
 
-<<<<<<< HEAD
-            # Check for other moves (only for marbles outside the kennel)
-            for marble in active_marbles:
-                if marble.pos in player_kennel:  # Skip marbles in the kennel
-                    continue
-
-                # Handle MARBEL SWAPPING with `J` or `JKR`: exchange with opponent's marble (not 7)
-                if card.rank in ('J', 'JKR'):
-                    if marble.is_save is False:  # Active player's marble must not be in save state
-                        for target in all_marbles:
-                            # Skip if the target marble belongs to the active player
-                            if target["player_idx"] == self.state.idx_player_active:
-                                continue
-
-                            # Check if the opponent's marble is ineligible
-                            target_position = target["position"]
-
-                            # Exclude marbles in safe spaces, kennels, start positions, or marked as safe
-                            if (target_position in safe_spaces[target["player_idx"]] or
-                                target_position in kennels[target["player_idx"]] or
-                                target_position == start_positions[target["player_idx"]] or
-                                target["is_save"]):  # Opponent's marble marked as safe
-                                continue
-
-                            # Add a valid swap action
-                            actions_list.append(Action(
-                                card=card,
-                                pos_from=marble.pos,        # Active player's marble position
-                                pos_to=target_position,    # Opponent marble position
-                                card_swap=None
-                            ))
-
-                # Handle `7` or 'JKR' as 7: split moves
-                if card.rank in ('7'):
-                    actions_list.extend(self._handle_seven_card(card, active_marbles))
-                    continue  
-                
-=======
             # Handle `7` or 'JKR' as 7: split moves
             if card.rank == '7':
                 if len(self._handle_seven_card(card, active_marbles)) > 0:
@@ -631,7 +517,6 @@
                             card_swap=card
                         ))
 
->>>>>>> 049bcde1
                 # all cases with cards
                 # Iterate over all possible values of the card, #check if we can move this far!!
             for marble in active_marbles:
@@ -906,12 +791,7 @@
         return True
 
     def apply_action(self, action: Optional[Action]) -> None:
-<<<<<<< HEAD
-        """Apply the given action to the game."""
-
-=======
         # pylint: disable=redefined-outer-name
->>>>>>> 049bcde1
         if not self.state:
             raise ValueError("Game state is not set.")
 
@@ -925,10 +805,6 @@
         # Handle the case where no action is provided (skip turn)
         if action is None:
             print("No action provided. Advancing the active player.")
-<<<<<<< HEAD
-            # Add all cards from the player's hand to the draw pile
-            self.state.list_card_discard.extend(active_player.list_card)
-=======
             possible_actions = self.get_list_action()
             if not possible_actions:
                 # No moves possible: fold scenario
@@ -938,7 +814,6 @@
                 # Moves are available, but player passed turn: do not discard/clear hand
                 pass
 
->>>>>>> 049bcde1
             self.state.idx_player_active = (self.state.idx_player_active + 1) % len(self.state.list_player)
 
             # If all players are out of cards, advance to the next round
@@ -956,8 +831,23 @@
             self.next_round()
             return
         
-<<<<<<< HEAD
-        if action.card.rank == '7':
+        #check if only a joker was swapped
+        if action.card.rank == 'JKR' and action.card_swap is not None:
+            print(f"{active_player.name} exchanges {action.card.rank} wit {action.card_swap.rank}.")
+            active_player.list_card.append(action.card_swap)
+            active_player.list_card.remove(action.card)
+            return
+
+        # Log the action being applied
+        print(f"Player {active_player.name} plays {action.card.rank} of {action.card.suit} "
+        f"moving marble from {action.pos_from} to {action.pos_to}.")
+
+        # Handle special cards
+        if action.card.rank == 'J':
+            self._handle_jack(action)
+        #elif action.card.rank == 'JKR':
+            #self._handle_joker(action)
+        elif action.card.rank == '7':
             grouped_actions = self.get_list_action()
 
             splits_completed = self._handle_seven_card_logic(grouped_actions)
@@ -968,45 +858,18 @@
                 self.state.list_card_discard.append(action.card)  # Add to discard pile
                 self.state.idx_player_active = (self.state.idx_player_active + 1) % len(self.state.list_player)  # Advance player
             return
-
-        # Handle moving a marble from the kennel to the start position
-        if (action.pos_to is not None and
-            action.pos_from in self.KENNEL_POSITIONS[self.state.idx_player_active] and
-            action.pos_to in self.START_POSITIONS):
-                    self._handle_kennel_to_start_action(action)
-                    # Remove the played card from the player's hand
-                    active_player.list_card.remove(action.card)
-
-                    # Add the played card to the discard pile
-                    self.state.list_card_discard.append(action.card)
-
-                    # Advance to the next active player
-                    self.state.idx_player_active = (self.state.idx_player_active + 1) % len(self.state.list_player)
-                    return  # Exit after processing kennel-to-start action
-=======
-        #check if only a joker was swapped
-        if action.card.rank == 'JKR' and action.card_swap is not None:
-            print(f"{active_player.name} exchanges {action.card.rank} wit {action.card_swap.rank}.")
-            active_player.list_card.append(action.card_swap)
-            active_player.list_card.remove(action.card)
-            return
-
->>>>>>> 049bcde1
-
-        # Log the action being applied
-        print(f"Player {active_player.name} plays {action.card.rank} of {action.card.suit} "
-        f"moving marble from {action.pos_from} to {action.pos_to}.")
+        else:
+            self._handle_normal_move(action, active_player)
+
+        # Check for collision with other players' marbles
+        self._check_collisions(action)
         
-        # Handle moving a marble and check for collisions
-        self._handle_marble_movement_and_collision(action)
-
         # Remove the played card from the player's hand
         active_player.list_card.remove(action.card)
 
         # Add the played card to the discard pile
         self.state.list_card_discard.append(action.card)
 
-<<<<<<< HEAD
         # Advance to the next active player
         self.state.idx_player_active = (self.state.idx_player_active + 1) % len(self.state.list_player)
 
@@ -1136,22 +999,11 @@
 
                     # Send the opponent's marble back to the kennel
                     for pos in self.KENNEL_POSITIONS.get(other_idx, []):
-=======
-        # Handle special cards
-        if action.card.rank == 'J':
-            self._handle_jack(action)
-        #elif action.card.rank == 'JKR':
-            #self._handle_joker(action)
-        # elif action.card.rank == '7':
-        #   self._handle_seven_card(action.card, active_player.list_marble)
-        else:
-            self._handle_normal_move(action, active_player)
-
-        # Check for collision with other players' marbles
-        self._check_collisions(action)
-
-        # Advance to the next active player
-        self.state.idx_player_active = (self.state.idx_player_active + 1) % len(self.state.list_player)
+                        if all(marble.pos != pos for player in self.state.list_player for marble in player.list_marble):
+                            other_marble.pos = pos
+                            other_marble.is_save = False
+                            print(f"Opponent's marble moved to kennel position {pos}.")
+                            break
 
     def _handle_jack(self, move_action: Action) -> None:
         """Handle the Jack card action (swap marbles)."""
@@ -1297,14 +1149,12 @@
                         "is sent back to the kennel.")
 
                     for pos in self.KENNEL_POSITIONS[other_idx]:
->>>>>>> 049bcde1
                         if all(marble.pos != pos for player in self.state.list_player for marble in player.list_marble):
                             other_marble.pos = pos
                             other_marble.is_save = False
-                            print(f"Opponent's marble moved to kennel position {pos}.")
                             break
 
-<<<<<<< HEAD
+
     def _handle_seven_marble_movement(self, action: Action) -> None:
         """Handle marble movement and collision resolution for SEVEN card actions."""
         
@@ -1361,8 +1211,6 @@
                             marble.is_save = False
                             print(f"Marble moved to kennel position {pos} for Player {player_idx}.")
                             break
-=======
->>>>>>> 049bcde1
 
     def get_cards_per_round(self) -> int:
         """Determine the number of cards to be dealt based on the round."""
