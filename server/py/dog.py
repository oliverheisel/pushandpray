"""
Dog game implementation module.
This module contains the core game logic and data structures for the Dog card game.
"""

# runcmd: cd ../.. & venv\Scripts\python server/py/dog_template.py
import random
from enum import Enum
from typing import List, Optional, ClassVar
from pydantic import BaseModel
from server.py.game import Game, Player


class Card(BaseModel):
    """Represents the card charcteristics"""
    suit: str  # card suit (color)
    rank: str  # card rank


class Marble(BaseModel):
    """Represents the marble information"""
    pos: int       # position on board (0 to 95) --> Changed from str to int
    is_save: bool  # true if marble was moved out of kennel and was not yet moved


class PlayerState(BaseModel):
    """Represents the playerstate information"""
    name: str                  # name of player
    list_card: List[Card]      # list of cards
    list_marble: List[Marble]  # list of marbles


class Action(BaseModel):
    """Represents the action information"""
    card: Card                 # card to play
    pos_from: Optional[int]    # position to move the marble from
    pos_to: Optional[int]      # position to move the marble to
    card_swap: Optional[Card] = None  # optional card to swap (default is None)


class GamePhase(str, Enum):
    """Defines the possible game phases """
    SETUP = 'setup'            # before the game has started
    RUNNING = 'running'        # while the game is running
    FINISHED = 'finished'      # when the game is finished


class GameState(BaseModel):
    """Defines the game state characteristics """

    LIST_SUIT: ClassVar[List[str]] = ['♠', '♥', '♦', '♣']  # 4 suits (colors)
    LIST_RANK: ClassVar[List[str]] = [
        '2', '3', '4', '5', '6', '7', '8', '9', '10',      # 13 ranks + Joker
        'J', 'Q', 'K', 'A', 'JKR'
    ]
    LIST_CARD: ClassVar[List[Card]] = [
        # 2: Move 2 spots forward
        Card(suit='♠', rank='2'), Card(suit='♥', rank='2'), Card(suit='♦', rank='2'), Card(suit='♣', rank='2'),
        # 3: Move 3 spots forward
        Card(suit='♠', rank='3'), Card(suit='♥', rank='3'), Card(suit='♦', rank='3'), Card(suit='♣', rank='3'),
        # 4: Move 4 spots forward or back
        Card(suit='♠', rank='4'), Card(suit='♥', rank='4'), Card(suit='♦', rank='4'), Card(suit='♣', rank='4'),
        # 5: Move 5 spots forward
        Card(suit='♠', rank='5'), Card(suit='♥', rank='5'), Card(suit='♦', rank='5'), Card(suit='♣', rank='5'),
        # 6: Move 6 spots forward
        Card(suit='♠', rank='6'), Card(suit='♥', rank='6'), Card(suit='♦', rank='6'), Card(suit='♣', rank='6'),
        # 7: Move 7 single steps forward
        Card(suit='♠', rank='7'), Card(suit='♥', rank='7'), Card(suit='♦', rank='7'), Card(suit='♣', rank='7'),
        # 8: Move 8 spots forward
        Card(suit='♠', rank='8'), Card(suit='♥', rank='8'), Card(suit='♦', rank='8'), Card(suit='♣', rank='8'),
        # 9: Move 9 spots forward
        Card(suit='♠', rank='9'), Card(suit='♥', rank='9'), Card(suit='♦', rank='9'), Card(suit='♣', rank='9'),
        # 10: Move 10 spots forward
        Card(suit='♠', rank='10'), Card(suit='♥', rank='10'), Card(suit='♦', rank='10'), Card(suit='♣', rank='10'),
        # Jake: A marble must be exchanged
        Card(suit='♠', rank='J'), Card(suit='♥', rank='J'), Card(suit='♦', rank='J'), Card(suit='♣', rank='J'),
        # Queen: Move 12 spots forward
        Card(suit='♠', rank='Q'), Card(suit='♥', rank='Q'), Card(suit='♦', rank='Q'), Card(suit='♣', rank='Q'),
        # King: Start or move 13 spots forward
        Card(suit='♠', rank='K'), Card(suit='♥', rank='K'), Card(suit='♦', rank='K'), Card(suit='♣', rank='K'),
        # Ass: Start or move 1 or 11 spots forward
        Card(suit='♠', rank='A'), Card(suit='♥', rank='A'), Card(suit='♦', rank='A'), Card(suit='♣', rank='A'),
        # Joker: Use as any other card you want
        Card(suit='', rank='JKR'), Card(suit='', rank='JKR'), Card(suit='', rank='JKR')
    ] * 2

    cnt_player: int = 4                # number of players (must be 4)
    phase: GamePhase                   # current phase of the game
    cnt_round: int                     # current round
    bool_card_exchanged: bool          # true if cards was exchanged in round
    idx_player_started: int            # index of player that started the round
    idx_player_active: int             # index of active player in round
    list_player: List[PlayerState]     # list of players
    list_card_draw: List[Card]         # list of cards to draw
    list_card_discard: List[Card]      # list of cards discarded
    card_active: Optional[Card]        # active card (for 7 and JKR with sequence of actions)

class Dog(Game):
    """
    Dog board game implementation.
    
    Constants define board layout, card values, and game rules.
    """
        
    # Constants
    BOARD_SIZE = 96
    STARTING_CARDS = {'A', 'K', 'JKR'}
    MOVEMENT_CARDS = {'2', '3', '4', '5', '6', '8', '9', '10', 'Q', 'K', 'A', 'JKR'}
    SAFE_SPACES = {
        0: [68, 69, 70, 71],  # Player 1's safe spaces, blue
        1: [76, 77, 78, 79],  # Player 2's safe spaces, green
        2: [84, 85, 86, 87],  # Player 3's safe spaces, red
        3: [92, 93, 94, 95]   # Player 4's safe spaces, yellow
        }
    KENNEL_POSITIONS = {
        0: [64, 65, 66, 67],  # Player 1's kennel positions
        1: [72, 73, 74, 75],  # Player 2's kennel positions
        2: [80, 81, 82, 83],  # Player 3's kennel positions
        3: [88, 89, 90, 91]   # Player 4's kennel positions
    }
    START_POSITIONS = {
        0: 0,    # Player 1
        1: 16,   # Player 2
        2: 32,   # Player 3
        3: 48    # Player 4
    }
    CARD_VALUES = {
        'A': [1, 11],
        'Q': [12],
        'K': [13],
        'JKR': [-4] + list(range(1, 14)),  # Joker can take on any value
        '4': [-4, 4],
        '7': [7]
    }

    def __init__(self) -> None:
        """ Game initialization (set_state call not necessary, we expect 4 players) """
        self.state: Optional[GameState] = None
        self.initialize_game()  # Ensure the game state is initialized

    def initialize_game(self) -> None:
        """
        Initialize the game state with players, deck, and board positions.

        Each player (i: range 0-3) has 4 marbles (j: range 0-3), initialized from unique positions (pos).
        """

        # Initialize players with empty card hands and marbles in their kennel positions
        players = [
            PlayerState(
                name=f"Player {i+1}",
                list_card=[],
                list_marble=[
                    Marble(pos=self.KENNEL_POSITIONS[i][j], is_save=True) for j in range(4)
                ]
            )
            for i in range(4)
        ]
       
        #prepare deck
        deck = GameState.LIST_CARD.copy()
        random.shuffle(deck)

        idx_player_started = random.randint(0, 3)

        self.state = GameState(
            cnt_player=4,
            phase=GamePhase.RUNNING,
            cnt_round=1,
            bool_game_finished=False,
            bool_card_exchanged=False,
            idx_player_started=idx_player_started,
            idx_player_active=idx_player_started,
            list_player=players,
            list_card_draw=deck,
            list_card_discard=[],
            card_active=None,
            board_positions=[None] * 96  # Initialize board positions
        )

        # Deal initial cards (6 cards in first round)
        self.deal_cards()

        #print("Game initialized. Cards have been dealt.")


    def reset(self) -> None:
        """ Reset the game to its initial state """
        self.initialize_game()

    def set_state(self, state: GameState) -> None:
        """ Set the game to a given state """
        if not isinstance(state, GameState):
            raise ValueError("Invalid state object provided.")
        self.state = state

    def get_state(self) -> GameState:
        """ Get the complete, unmasked game state """
        if not self.state:
            raise ValueError("Game state is not set.")
        return self.state

    def print_state(self) -> None:
        """ Print the current game state """
        if self.state is None:
            raise ValueError("Game state is not set.")
        print(f"Game Phase: {self.state.phase}")
        print(f"Round: {self.state.cnt_round}")
        print(f"Active Player: {self.state.list_player[self.state.idx_player_active].name}")
        for idx, player in enumerate(self.state.list_player):
            print(f"\nPlayer {idx + 1}: {player.name}")
            
            # Check for empty or invalid card lists
            if not player.list_card:
                print("Warning: No cards in player's hand.")
            else:
                print(f"Cards: {[f'{card.rank} of {card.suit}' for card in player.list_card]}")

            # Ensure marbles list is valid
            if not player.list_marble:
                print("Warning: No marbles for the player.")
            else:
                print(f"Marbles: {[f'Position: {marble.pos}, Safe: {marble.is_save}' for marble in player.list_marble]}")


    def draw_board(self) -> None:
        """ Draw the board with kennels as the starting positions and safe spaces as the final destinations """
        if self.state is None:
            raise ValueError("Game state is not set.")

        board = ["." for _ in range(self.BOARD_SIZE)]

        for player_idx, player in enumerate(self.state.list_player):
            for marble in player.list_marble:
                if marble.pos in self.SAFE_SPACES[player_idx]:
                    board[marble.pos] = f"S{player_idx+1}"
                elif marble.pos in self.KENNEL_POSITIONS[player_idx]:
                    board[marble.pos] = f"K{player_idx+1}"
                else:
                    board[marble.pos] = f"M{player_idx+1}"

        print("Board:")
        for i in range(0, self.BOARD_SIZE, 12):
            print(" ".join(board[i:i+12]))
    
    def _get_card_value(self, card: Card) -> List[int]:
        """Map card rank to its movement values using CARD_VALUES and handle numeric ranks."""
        # Check if the card is in the predefined CARD_VALUES dictionary
        if card.rank in self.CARD_VALUES:
            return self.CARD_VALUES[card.rank]
        # Dynamically handle numeric ranks (excluding 4 and 7, as they are special cases)
        elif card.rank.isdigit():
            return [int(card.rank)]
        # Default to [0] for invalid cards
        return [0]

    def _calculate_new_position(self, current_pos: int, move_value: int, player_idx: int) -> Optional[int]:
        """
        Calculate the new position of a marble, considering safe space entry rules and blocking.
        Returns None if the move is invalid (e.g., safe space entry not allowed due to extra steps).
        """
        safe_spaces = self.SAFE_SPACES[player_idx]
        entry_point = safe_spaces[0]  # Entry point for the player's safe space
        board_size = 96  # Total positions on the main track
        blocked_positions = {marble["position"] for marble in self.get_all_marbles()}  # Get positions of all marbles

        # If the marble is already in the safe space, check for overtaking
        if current_pos in safe_spaces:
            new_pos = current_pos + move_value
            if new_pos > safe_spaces[-1]:
                return None  # Cannot move beyond the last safe space

            # Check for blocking within the safe space
            for pos in range(current_pos + 1, new_pos + 1):  # Range of positions to cross
                if pos in blocked_positions:
                    return None  # Move is invalid due to overtaking
            return new_pos

        # Calculate the tentative new position on the main track
        new_pos = (current_pos + move_value) % board_size

        # Check if the marble reaches or overshoots the safe space entry point
        if current_pos < entry_point <= new_pos or (new_pos < current_pos and entry_point <= new_pos + board_size):
            if current_pos + move_value == entry_point:  # Exact steps required to enter
                return safe_spaces[0]  # Enter the safe space
            return None  # Move is invalid if steps overshoot entry point

        # Check for blocking on the main track
        for pos in range(current_pos + 1, current_pos + move_value + 1):
            if pos % board_size in blocked_positions:  # Use modulo for circular movement
                return None  # Move is invalid due to overtaking

        return new_pos


    def validate_total_cards(self) -> None:
        """Ensure the total number of cards remains consistent."""
        draw_count = len(self.state.list_card_draw)
        discard_count = len(self.state.list_card_discard)
        player_card_count = sum(len(player.list_card) for player in self.state.list_player)

        total_cards = draw_count + discard_count + player_card_count

        print(f"Debug: Draw pile count: {draw_count}, Discard pile count: {discard_count}, Player cards: {player_card_count}")
        print(f"Debug: Total cards: {total_cards}, Expected: {len(GameState.LIST_CARD)}")

        if total_cards != len(GameState.LIST_CARD):
            raise ValueError(f"Total cards mismatch: {total_cards} != {len(GameState.LIST_CARD)}")
        
    def get_all_marbles(self) -> List[dict]:
        """Retrieve a list of all marbles with their positions, is_save status, and player index."""
        if not self.state:
            raise ValueError("Game state is not set.")

        all_marbles = []
        for idx, player in enumerate(self.state.list_player):  # Include the player's index
            for marble in player.list_marble:
                all_marbles.append({
                    "player": player.name,
                    "player_idx": idx,  # Add the player index here
                    "position": marble.pos,
                    "is_save": marble.is_save
                })
        return all_marbles
    
    def _handle_seven_card(self, card: Card, active_marbles: List[Marble]) -> List[Action]:
        """Generate all possible split actions for the `7` card."""
        # Filter out marbles in the kennel
        player_idx = self.state.idx_player_active
        kennels = self.KENNEL_POSITIONS
        marbles_outside_kennel = [
            marble for marble in active_marbles if marble.pos not in kennels[player_idx]
        ]

        if not marbles_outside_kennel:
            return []  # No valid moves if all marbles are in the kennel

        def dfs(remaining: int, moves: List[int], marble_indices: List[int], results: List[List[tuple[int, int]]]):
            """Recursive helper to generate splits."""
            if remaining == 0:
                # Check if all moves in the split are valid
                valid_split = True
                for i, steps in enumerate(moves):
                    if steps > 0:  # Check only marbles with non-zero moves
                        marble = marbles_outside_kennel[marble_indices[i]]
                        pos_to = self._calculate_new_position(marble.pos, steps, player_idx)
                        if pos_to is None:
                            valid_split = False  # Invalidate the entire split if one move fails
                            break
                
                # If valid, append the current split result
                if valid_split:
                    results.append([(marble_indices[i], moves[i]) for i in range(len(moves)) if moves[i] > 0])
                return

            for i in range(len(moves)):
                # Tentatively add 1 step to the current marble's move
                moves[i] += 1

                # Validate the move using `_calculate_new_position`
                marble = marbles_outside_kennel[marble_indices[i]]
                pos_to = self._calculate_new_position(marble.pos, moves[i], player_idx)

                if pos_to is not None:  # Only proceed if the move is valid
                    dfs(remaining - 1, moves, marble_indices, results)

                # Backtrack (remove the step)
                moves[i] -= 1

        # Generate all valid splits
        marble_indices = list(range(len(marbles_outside_kennel)))
        results = []
        dfs(7, [0] * len(marbles_outside_kennel), marble_indices, results)

        # Convert valid splits into actions
        actions = []
        for split in results:
            for marble_idx, steps in split:
                marble = marbles_outside_kennel[marble_idx]
                pos_to = self._calculate_new_position(marble.pos, steps, player_idx)

                if pos_to is not None:
                    actions.append(Action(
                        card=card,
                        pos_from=marble.pos,
                        pos_to=pos_to,
                        card_swap=None
                    ))
        return actions

    def get_list_action(self) -> List[Action]:
        """Get list of possible actions for active player"""
        if not self.state:
            return []

        actions = []
        active_player = self.state.list_player[self.state.idx_player_active]
        current_cards = active_player.list_card  # cards of current player


        # Card exchange logic during the setup phase
        if self.state.bool_card_exchanged is False:
            # Generate actions for the active player to exchange a card
            for card in active_player.list_card:
                actions.append(Action(card=card, pos_from=-1, pos_to=-1, card_swap=None))  # pos_from and pos_to not applicable
            return actions


        active_marbles = active_player.list_marble  # marbels of current player
        all_marbles = self.get_all_marbles() #marbel information of all players

        # Safe Spaces, Kennel and Startposition for all players
        kennels = self.KENNEL_POSITIONS
        safe_spaces = self.SAFE_SPACES
        start_positions = self.START_POSITIONS

        player_idx = self.state.idx_player_active
        player_kennel = kennels[player_idx]
        player_start_position = start_positions[player_idx]

        # checks, if and how many marbels are in the kennel
        marbles_in_kennel = [marble for marble in active_marbles if marble.pos in player_kennel]
        num_in_kennel = len(marbles_in_kennel)

        # Iterate through cards and determine possible actions
        for card in current_cards:
            card_values = self._get_card_value(card)  # Get the list of possible values for the card

            # Check for starting moves & Ensure the starting position is free of the active player's own marbles
            if num_in_kennel > 0 and not any(marble.pos == player_start_position for marble in active_marbles):
                # Only `A`, `K`, `JKR` can perform starting moves
                if card.rank in self.STARTING_CARDS:
                    actions.append(Action(
                        card=card,
                        pos_from=marbles_in_kennel[0].pos,  # Take one marble from the kennel
                        pos_to=player_start_position,       # Move to the starting position
                        card_swap=None
                    ))

            # Handle `7` or 'JKR' as 7: split moves
                if card.rank == '7' or card.rank == 'JKR':
                    actions.extend(self._handle_seven_card(card, active_marbles))
                    continue

            # Check for other moves (only for marbles outside the kennel)
            for marble in active_marbles:
                if marble.pos in player_kennel:  # Skip marbles in the kennel
                    continue

                # Handle MARBEL SWAPPING with `J` or `JKR`: exchange with opponent's marble
                elif card.rank == 'J' or card.rank == 'JKR':
                    if marble.is_save is False:  # Active player's marble must not be in save state
                        for target in all_marbles:
                            # Skip if the target marble belongs to the active player
                            if target["player_idx"] == self.state.idx_player_active:
                                continue

                            # Check if the opponent's marble is ineligible
                            target_position = target["position"]

                            # Exclude marbles in safe spaces, kennels, start positions, or marked as safe
                            if (target_position in safe_spaces[target["player_idx"]] or
                                target_position in kennels[target["player_idx"]] or
                                target_position == start_positions[target["player_idx"]] or
                                target["is_save"]):  # Opponent's marble marked as safe
                                continue

                            # Add a valid swap action
                            actions.append(Action(
                                card=card,
                                pos_from=marble.pos,        # Active player's marble position
                                pos_to=target_position,    # Opponent marble position
                                card_swap=None
                            ))


                # all cases with cards
                for card_value in card_values:  # Iterate over all possible values of the card, #check if we can move this far!!
                    pos_to = self._calculate_new_position(marble.pos, card_value, self.state.idx_player_active)
                    if pos_to is None:
                        continue
                    actions.append(Action(
                        card=card,
                        pos_from=marble.pos,
                        pos_to=pos_to,
                        card_swap=None
                    )) 

        return actions
 
    def apply_action(self, action: Action) -> None:
        """Apply the given action to the game."""
        if not self.state:
            raise ValueError("Game state is not set.")
        
        active_player = self.state.list_player[self.state.idx_player_active]

        # Card exchange phase
        if self.state.bool_card_exchanged is False:
            # Find the partner's index
            idx_partner = (self.state.idx_player_active + 2) % self.state.cnt_player
            partner = self.state.list_player[idx_partner]

            # Remove the selected card from the active player
            if action.card not in active_player.list_card:
                raise ValueError(f"Card {action.card} not found in active player's hand.")
            active_player.list_card.remove(action.card)
            partner.list_card.append(action.card)

            # Advance to the next active player
            self.state.idx_player_active = (self.state.idx_player_active + 1) % self.state.cnt_player

            # Check if all players have completed their exchange
            if self.state.idx_player_active == self.state.idx_player_started:
                self.state.bool_card_exchanged = True  # Mark exchange phase as completed
                print("All players have completed their card exchanges.")
            return

        # Check if all players are out of cards
        if all(len(player.list_card) == 0 for player in self.state.list_player):
            self.next_round()
            return

        # Handle the case where no action is provided (skip turn)
        if action is None:
            print("No action provided. Advancing the active player.")
            self.state.list_card_discard.extend(active_player.list_card) # Add all cards from the player's hand to the draw pile
            active_player.list_card = []
            self.state.idx_player_active = (self.state.idx_player_active + 1) % len(self.state.list_player)
            return  # Exit the function early

        # Log the action being applied
        print(f"Player {active_player.name} plays {action.card.rank} of {action.card.suit} "
          f"moving marble from {action.pos_from} to {action.pos_to}.")
        
        # Remove the played card from the player's hand
        active_player.list_card.remove(action.card)

        # Add the played card to the discard pile
        self.state.list_card_discard.append(action.card)

    # Handle moving a marble from the kennel to the start position
        if action.pos_from in self.KENNEL_POSITIONS[self.state.idx_player_active] and action.pos_to == 0:
            for marble in active_player.list_marble:
                if marble.pos == action.pos_from:
                    marble.pos = action.pos_to
                    marble.is_save = True  # Mark the marble as safe after leaving the kennel
                    print(f"Marble moved from kennel to start position: {marble.pos}.")
                    break
        else:
            # Update marble position for regular moves
            for marble in active_player.list_marble:
                if marble.pos == action.pos_from:
                    marble.pos = action.pos_to
                    marble.is_save = marble.pos in self.SAFE_SPACES[self.state.idx_player_active]
                    if marble.is_save:
                        print(f"Marble moved to a safe space at position {marble.pos}.")
                    break
            else:
                raise ValueError(f"No marble found at position {action.pos_from} for Player {active_player.name}.")

        # Check for collision with other players' marbles
        for other_idx, other_player in enumerate(self.state.list_player):
            if other_idx == self.state.idx_player_active:
                continue  # Skip the active player

            for other_marble in other_player.list_marble:
                if other_marble.pos == action.pos_to:  # Collision detected
                    print(f"Collision! Player {other_player.name}'s marble at position {other_marble.pos} "
                        "is sent back to the kennel.")

                    # Send the marble back to the kennel
                    for pos in self.KENNEL_POSITIONS[other_idx]:
                        # Ensure the kennel position is unoccupied
                        if all(marble.pos != pos for player in self.state.list_player for marble in player.list_marble):
                            other_marble.pos = pos
                            other_marble.is_save = False
                            break

        # Advance to the next active player
        self.state.idx_player_active = (self.state.idx_player_active + 1) % len(self.state.list_player)

    def get_cards_per_round(self) -> int:
        """Determine the number of cards to be dealt based on the round."""
        # Round numbers repeat in cycles of 5: 6, 5, 4, 3, 2
        return 6 - ((self.state.cnt_round - 1) % 5)
    
    def update_starting_player(self) -> None:
        """Update the starting player index for the next round (anti-clockwise)."""
        if not self.state:
            raise ValueError("Game state is not set.")
        self.state.idx_player_started = (self.state.idx_player_started - 1) % self.state.cnt_player

    def reshuffle_discard_into_draw(self) -> None:
        """
        Shuffle the discard pile back into the draw pile when the draw pile is empty.
        Ensures no cards are lost or duplicated in the process.
        """
        if not self.state:
            raise ValueError("Game state is not set.")

        if not self.state.list_card_discard:
            raise ValueError("Cannot reshuffle: Discard pile is empty.")

        print("Debug: Reshuffling the discard pile into the draw pile.")

        # Add all cards from the discard pile to the draw pile
        self.state.list_card_draw.extend(self.state.list_card_discard)

        # Clear the discard pile
        self.state.list_card_discard.clear()

        # Shuffle the draw pile to randomize
        random.shuffle(self.state.list_card_draw)
        print(f"Debug: Reshuffle complete. Draw pile count: {len(self.state.list_card_draw)}.")

    def deal_cards(self) -> None:
        """Deal cards to each player for the current round."""
        if not self.state:
            raise ValueError("Game state is not set.")

        num_cards = self.get_cards_per_round()
        total_needed = num_cards * (len(self.state.list_player)+1)

        # Reshuffle if necessary
        while len(self.state.list_card_draw) < total_needed:
            if not self.state.list_card_discard:
                raise ValueError("Not enough cards to reshuffle and deal.")
            self.reshuffle_discard_into_draw()

        # Shuffle the draw pile
        random.shuffle(self.state.list_card_draw)

        # Deal cards one by one to each player
        for _ in range(num_cards):
            for idx in range(len(self.state.list_player)):
                player = self.state.list_player[idx]

                # Ensure enough cards are available in the draw pile
                if not self.state.list_card_draw:
                    if not self.state.list_card_discard:
                        raise ValueError("Not enough cards to reshuffle and deal.")
                    self.reshuffle_discard_into_draw()

                # Give one card to the current player
                card = self.state.list_card_draw.pop()
                player.list_card.append(card)


<<<<<<< HEAD
=======
        # Debugging: Verify all players' hands after dealing
        #for idx, player in enumerate(self.state.list_player):
            #print(f"Player {idx + 1}: {player.name} has {len(player.list_card)} cards: {[f'{card.rank} of {card.suit}' for card in player.list_card]}")



>>>>>>> 4c39c5c8
    def validate_game_state(self) -> None:
        """Validate the game state for consistency."""
        if not self.state:
            raise ValueError("Game state is not set.")

        # Ensure the number of cards matches the round logic
        expected_cards = self.get_cards_per_round()
        for player in self.state.list_player:
            if len(player.list_card) > expected_cards:
                raise ValueError(f"Player {player.name} has more cards than allowed in round {self.state.cnt_round}.")

        # Ensure the deck and discard piles are consistent
        total_cards = len(self.state.list_card_draw) + len(self.state.list_card_discard)
        for player in self.state.list_player:
            total_cards += len(player.list_card)
        if total_cards != len(GameState.LIST_CARD):
            raise ValueError("Total number of cards in the game is inconsistent.")


    def next_round(self) -> None:
        """Advance to the next round."""
        if not self.state:
            raise ValueError("Game state is not set.")

        print(f"Advancing to round {self.state.cnt_round + 1}.")
        self.state.cnt_round += 1

        # Update the starting player for the next round
        self.update_starting_player()

        # Clear player cards to prepare for new distribution
        for player in self.state.list_player:
            player.list_card = []

        # Deal cards for the new round
        self.deal_cards()

        #Update Card exchange to not done
        self.state.bool_card_exchanged = False 

        print(f"\nRound {self.state.cnt_round} begins. Player {self.state.list_player[self.state.idx_player_started].name} starts.")


    def get_player_view(self, idx_player: int) -> GameState:
        """ Get the masked state for the active player (e.g. the oppontent's cards are face down)"""
        if not self.state:
            raise ValueError("Game state is not set.")
        masked_players = []
        for i, player in enumerate(self.state.list_player):
            if i == idx_player:
                masked_players.append(player)
            else:
                masked_players.append(PlayerState(name=player.name, list_card=[], list_marble=player.list_marble))
        return GameState(
            cnt_player=self.state.cnt_player,
            phase=self.state.phase,
            cnt_round=self.state.cnt_round,
            bool_game_finished=self.state.bool_game_finished,
            bool_card_exchanged=self.state.bool_card_exchanged,
            idx_player_started=self.state.idx_player_started,
            idx_player_active=self.state.idx_player_active,
            list_player=masked_players,
            list_card_draw=self.state.list_card_draw,
            list_card_discard=self.state.list_card_discard,
            card_active=self.state.card_active,
            board_positions=self.state.board_positions
        )


class RandomPlayer(Player):

    def select_action(self, state: GameState, actions: List[Action]) -> Optional[Action]:
        """ Given masked game state and possible actions, select the next action """
        if len(actions) > 0:
            return random.choice(actions)
        return None


if __name__ == '__main__':

    game = Dog()

    random_player = RandomPlayer()

    # Ensure the game state is initialized before proceeding
    if game.state is None:
        print("Error: Game state is not initialized. Exiting...")

    else:
        game.draw_board()  # Draw the initial board

        game.validate_total_cards()

        while game.state.phase != GamePhase.FINISHED:
            game.print_state()

            # Get the list of possible actions for the active player
            actions = game.get_list_action()
            # Display possible actions
            print("\nPossible Actions:")
            for idx, action in enumerate(actions):
                print(f"{idx}: Play {action.card.rank} of {action.card.suit} from {action.pos_from} to {action.pos_to}")

            # Select an action (random in this example)
            selected_action = random_player.select_action(game.get_state(), actions)


            # Apply the selected action
            game.apply_action(selected_action)
            game.draw_board()  # Update the board after each action

            #debuging for deck management to see how many cards are in different piles
            game.validate_total_cards()

            # Optionally exit after a certain number of rounds (for testing)
            if game.state.cnt_round > 8:  # Example limit
                print(f"Ending game for testing after {game.state.cnt_round} rounds.")
                break<|MERGE_RESOLUTION|>--- conflicted
+++ resolved
@@ -646,16 +646,6 @@
                 card = self.state.list_card_draw.pop()
                 player.list_card.append(card)
 
-
-<<<<<<< HEAD
-=======
-        # Debugging: Verify all players' hands after dealing
-        #for idx, player in enumerate(self.state.list_player):
-            #print(f"Player {idx + 1}: {player.name} has {len(player.list_card)} cards: {[f'{card.rank} of {card.suit}' for card in player.list_card]}")
-
-
-
->>>>>>> 4c39c5c8
     def validate_game_state(self) -> None:
         """Validate the game state for consistency."""
         if not self.state:
