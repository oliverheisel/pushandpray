"""
Dog game implementation module.
This module contains the core game logic and data structures for the Dog card game.
"""

# runcmd: cd ../.. & venv\Scripts\python server/py/dog_template.py
import random
from enum import Enum
from typing import List, Optional, ClassVar
from pydantic import BaseModel
from server.py.game import Game, Player


class Card(BaseModel):
    """Represents the card charcteristics"""
    suit: str  # card suit (color)
    rank: str  # card rank


class Marble(BaseModel):
    """Represents the marble information"""
    pos: int       # position on board (0 to 95) --> Changed from str to int
    is_save: bool  # true if marble was moved out of kennel and was not yet moved


class PlayerState(BaseModel):
    """Represents the playerstate information"""
    name: str                  # name of player
    list_card: List[Card]      # list of cards
    list_marble: List[Marble]  # list of marbles


class Action(BaseModel):
    """Represents the action information"""
    card: Card                 # card to play
    pos_from: Optional[int]    # position to move the marble from
    pos_to: Optional[int]      # position to move the marble to
    card_swap: Optional[Card] = None  # optional card to swap (default is None)


class GamePhase(str, Enum):
    """Defines the possible game phases """
    SETUP = 'setup'            # before the game has started
    RUNNING = 'running'        # while the game is running
    FINISHED = 'finished'      # when the game is finished


class GameState(BaseModel):
    """Defines the game state characteristics """

    LIST_SUIT: ClassVar[List[str]] = ['♠', '♥', '♦', '♣']  # 4 suits (colors)
    LIST_RANK: ClassVar[List[str]] = [
        '2', '3', '4', '5', '6', '7', '8', '9', '10',      # 13 ranks + Joker
        'J', 'Q', 'K', 'A', 'JKR'
    ]
    LIST_CARD: ClassVar[List[Card]] = [
        # 2: Move 2 spots forward
        Card(suit='♠', rank='2'), Card(suit='♥', rank='2'), Card(suit='♦', rank='2'), Card(suit='♣', rank='2'),
        # 3: Move 3 spots forward
        Card(suit='♠', rank='3'), Card(suit='♥', rank='3'), Card(suit='♦', rank='3'), Card(suit='♣', rank='3'),
        # 4: Move 4 spots forward or back
        Card(suit='♠', rank='4'), Card(suit='♥', rank='4'), Card(suit='♦', rank='4'), Card(suit='♣', rank='4'),
        # 5: Move 5 spots forward
        Card(suit='♠', rank='5'), Card(suit='♥', rank='5'), Card(suit='♦', rank='5'), Card(suit='♣', rank='5'),
        # 6: Move 6 spots forward
        Card(suit='♠', rank='6'), Card(suit='♥', rank='6'), Card(suit='♦', rank='6'), Card(suit='♣', rank='6'),
        # 7: Move 7 single steps forward
        Card(suit='♠', rank='7'), Card(suit='♥', rank='7'), Card(suit='♦', rank='7'), Card(suit='♣', rank='7'),
        # 8: Move 8 spots forward
        Card(suit='♠', rank='8'), Card(suit='♥', rank='8'), Card(suit='♦', rank='8'), Card(suit='♣', rank='8'),
        # 9: Move 9 spots forward
        Card(suit='♠', rank='9'), Card(suit='♥', rank='9'), Card(suit='♦', rank='9'), Card(suit='♣', rank='9'),
        # 10: Move 10 spots forward
        Card(suit='♠', rank='10'), Card(suit='♥', rank='10'), Card(suit='♦', rank='10'), Card(suit='♣', rank='10'),
        # Jake: A marble must be exchanged
        Card(suit='♠', rank='J'), Card(suit='♥', rank='J'), Card(suit='♦', rank='J'), Card(suit='♣', rank='J'),
        # Queen: Move 12 spots forward
        Card(suit='♠', rank='Q'), Card(suit='♥', rank='Q'), Card(suit='♦', rank='Q'), Card(suit='♣', rank='Q'),
        # King: Start or move 13 spots forward
        Card(suit='♠', rank='K'), Card(suit='♥', rank='K'), Card(suit='♦', rank='K'), Card(suit='♣', rank='K'),
        # Ass: Start or move 1 or 11 spots forward
        Card(suit='♠', rank='A'), Card(suit='♥', rank='A'), Card(suit='♦', rank='A'), Card(suit='♣', rank='A'),
        # Joker: Use as any other card you want
        Card(suit='', rank='JKR'), Card(suit='', rank='JKR'), Card(suit='', rank='JKR')
    ] * 2

    cnt_player: int = 4                # number of players (must be 4)
    phase: GamePhase                   # current phase of the game
    cnt_round: int                     # current round
    bool_card_exchanged: bool          # true if cards was exchanged in round
    idx_player_started: int            # index of player that started the round
    idx_player_active: int             # index of active player in round
    list_player: List[PlayerState]     # list of players
    list_card_draw: List[Card]         # list of cards to draw
    list_card_discard: List[Card]      # list of cards discarded
    card_active: Optional[Card]        # active card (for 7 and JKR with sequence of actions)
    bool_game_finished: bool
    board_positions: List[Optional[int]]

class Dog(Game):
    """
    Dog board game implementation.

    Constants define board layout, card values, and game rules.
    """

    # Constants
    BOARD_SIZE = 96
    STARTING_CARDS = {'A', 'K', 'JKR'}
    MOVEMENT_CARDS = {'2', '3', '4', '5', '6', '8', '9', '10', 'Q', 'K', 'A', 'JKR'}
    SAFE_SPACES = {
        0: [68, 69, 70, 71],  # Player 1's safe spaces, blue
        1: [76, 77, 78, 79],  # Player 2's safe spaces, green
        2: [84, 85, 86, 87],  # Player 3's safe spaces, red
        3: [92, 93, 94, 95]   # Player 4's safe spaces, yellow
        }
    KENNEL_POSITIONS = {
        0: [64, 65, 66, 67],  # Player 1's kennel positions
        1: [72, 73, 74, 75],  # Player 2's kennel positions
        2: [80, 81, 82, 83],  # Player 3's kennel positions
        3: [88, 89, 90, 91]   # Player 4's kennel positions
    }
    START_POSITIONS = {
        0: 0,    # Player 1
        1: 16,   # Player 2
        2: 32,   # Player 3
        3: 48    # Player 4
    }
    CARD_VALUES = {
        'A': [1, 11],
        'Q': [12],
        'K': [13],
        '4': [-4, 4],
        '7': [7]
    }

    TEAM_MAPPING = {
    0: 2,  # Player 0 helps Player 2
    1: 3,  # Player 1 helps Player 3
    2: 0,  # Player 2 helps Player 0
    3: 1   # Player 3 helps Player 1
}

    def __init__(self) -> None:
        """ Game initialization (set_state call not necessary, we expect 4 players) """
        self.state: Optional[GameState] = None
        self.initialize_game()  # Ensure the game state is initialized

    def initialize_game(self) -> None:
        """
        Initialize the game state with players, deck, and board positions.

        Each player (i: range 0-3) has 4 marbles (j: range 0-3), initialized from unique positions (pos).
        """

        # Initialize players with empty card hands and marbles in their kennel positions
        players = [
            PlayerState(
                name=f"Player {i+1}",
                list_card=[],
                list_marble=[
                    Marble(pos=self.KENNEL_POSITIONS[i][j], is_save=True) for j in range(4)
                ]
            )
            for i in range(4)
        ]

        #prepare deck
        deck = GameState.LIST_CARD.copy()
        random.shuffle(deck)

        idx_player_started = random.randint(0, 3)

        self.state = GameState(
                        cnt_player=4,
                        phase=GamePhase.RUNNING,
                        cnt_round=1,
                        bool_game_finished=False,
                        bool_card_exchanged=False,
                        idx_player_started=idx_player_started,
                        idx_player_active=idx_player_started,
                        list_player=players,
                        list_card_draw=deck,
                        list_card_discard=[],
                        card_active=None,
                        board_positions=[None] * 96  # Initialize board positions
                    )

        # Deal initial cards (6 cards in first round)
        self.deal_cards()


    def reset(self) -> None:
        """ Reset the game to its initial state """
        self.initialize_game()

    def set_state(self, state: GameState) -> None:
        """ Set the game to a given state """
        if not isinstance(state, GameState):
            raise ValueError("Invalid state object provided.")
        self.state = state

    def get_state(self) -> GameState:
        """ Get the complete, unmasked game state """
        if not self.state:
            raise ValueError("Game state is not set.")
        return self.state

    def print_state(self) -> None:
        """ Print the current game state """
        if self.state is None:
            raise ValueError("Game state is not set.")
        print(f"Game Phase: {self.state.phase}")
        print(f"Round: {self.state.cnt_round}")
        print(f"Active Player: {self.state.list_player[self.state.idx_player_active].name}")
        for player_idx, player in enumerate(self.state.list_player):
            print(f"\nPlayer {player_idx + 1}: {player.name}")

            # Check for empty or invalid card lists
            if not player.list_card:
                print("Warning: No cards in player's hand.")
            else:
                print(f"Cards: {[f'{card.rank} of {card.suit}' for card in player.list_card]}")

            # Ensure marbles list is valid
            if not player.list_marble:
                print("Warning: No marbles for the player.")
            else:
                print(f'''Marbles: {[f'Position: {m.pos}, Safe: {m.is_save}' for m in player.list_marble]}''')


    def draw_board(self) -> None:
        """ Draw the board with kennels as the starting positions and safe spaces as the final destinations """
        if self.state is None:
            raise ValueError("Game state is not set.")

        board = ["." for _ in range(self.BOARD_SIZE)]

        for player_idx, player in enumerate(self.state.list_player):
            for marble in player.list_marble:
                if marble.pos in self.SAFE_SPACES[player_idx]:
                    board[marble.pos] = f"S{player_idx+1}"
                elif marble.pos in self.KENNEL_POSITIONS[player_idx]:
                    board[marble.pos] = f"K{player_idx+1}"
                else:
                    board[marble.pos] = f"M{player_idx+1}"

        print("Board:")
        for i in range(0, self.BOARD_SIZE, 12):
            print(" ".join(board[i:i+12]))

    def _get_card_value(self, card: Card) -> List[int]:
        """Map card rank to its movement values using CARD_VALUES and handle numeric ranks."""
        # Check if the card is in the predefined CARD_VALUES dictionary
        if card.rank in self.CARD_VALUES:
            return self.CARD_VALUES[card.rank]
        # Dynamically handle numeric ranks (excluding 4 and 7, as they are special cases)
        if card.rank.isdigit():
            return [int(card.rank)]
        # Default to [0] for invalid cards
        return [0]

    def _calculate_new_position(self, marble: Marble, move_value: int, player_idx: int) -> Optional[int]:
<<<<<<< HEAD
            """
            Calculate the new position of a marble, considering:
            - Safe space entry rules for each player
            - Blocking due to marbles on starting points
            - not moving out of kennel 
            Returns None if the move is invalid.
            """

            if self.state is None:
                raise ValueError("Game state is not set.")

            # Define helper functions
            def is_blocked_start_position(pos: int) -> bool:
                # A start position is blocked if there's a marble with is_save=True on it
                return any(m["position"] == pos and m["is_save"] for m in all_marbles)
            
            start_positions = self.START_POSITIONS
            safe_spaces = self.SAFE_SPACES
            kennel_positions = self.KENNEL_POSITIONS

            # Current position of the marble
            current_pos = marble.pos

            # Create a list of all marbles for checking occupancy
            all_marbles = self._get_all_marbles()

            # Rule 1: Marble in the kennel cannot move
            if current_pos in kennel_positions[player_idx]:
                return None
            
            # calculate new tentantive position
            tentative_pos = (current_pos + move_value) % 64

            #create a list of all passing fields
            if current_pos <= tentative_pos:
                positions_to_check = range(current_pos + 1, tentative_pos + 1)
            else:
                positions_to_check = list(range(current_pos + 1, 64)) + list(range(0, tentative_pos + 1))

            # Rule 2: check if starting position is inbetween
            for pos in positions_to_check:
                if pos in list(start_positions.values()):
                    # We have encountered a start position, check if blocked
                    if is_blocked_start_position(pos):
                        # If the position is blocked and this is not our final destination, we're trying to jump over it
                        if pos != tentative_pos:
                            return None
                        else:
                            # If we end exactly on a blocked start position, also invalid
                            return None
                        
            #Rule 3: move within save space
            if current_pos in safe_spaces[player_idx]:
                # Find the current index of the marble in the safe_spaces list
                player_safe_spaces = safe_spaces[player_idx]
                current_index = player_safe_spaces.index(current_pos)
                target_index = current_index + move_value

                # Check if target_index is within the bounds of the safe_spaces
                if target_index < 0 or target_index >= len(player_safe_spaces):
                    # Overshoot beyond safe space boundaries
                    return None
                # Extract positions we must pass through (including the final one)
                path_positions = player_safe_spaces[current_index+1:target_index+1] if target_index > current_index else player_safe_spaces[target_index:current_index]

                # Gather all marble positions for quick lookup
                positions_occupied = {m["position"] for m in all_marbles}

                # Check each position in the path for blocking marbles
                for pos in path_positions:
                    if pos in positions_occupied:
                        # We hit a marble in the path or final position -> cannot overjump or land on it
                        return None
                
                # If no block, we can safely move the marble to the target position
                return player_safe_spaces[target_index]
            
            # Rule 4: move to the save spaces
            if start_positions[player_idx] == 0:
                if current_pos != 0:
                    current_pos = current_pos - 64
            if current_pos <= start_positions[player_idx] <= tentative_pos and not marble.is_save:
                steps_into_safe_space = tentative_pos - start_positions[player_idx]
            
                player_safe_spaces = safe_spaces[player_idx]
                if steps_into_safe_space < 0 or steps_into_safe_space > len(player_safe_spaces):
                    # Either we don't actually step into safe spaces or we overshoot them
                    return None
                
                # Determine the final safe space position
                final_safe_pos = player_safe_spaces[steps_into_safe_space - 1]

                # Collect all marble positions for quick lookup
                positions_occupied = {m["position"] for m in all_marbles}

                # The path in safe spaces is from player_safe_spaces[0] up to final_safe_pos if steps_into_safe_space > 0
                # For example, if steps_into_safe_space == 2, we are moving into player_safe_spaces[1]
                path_positions = player_safe_spaces[:steps_into_safe_space]

                # Check each position in the safe space path for blocking marbles
                for pos in path_positions:
                    if pos in positions_occupied:
                        # If a marble is found on the path (including final position), we cannot jump over or land on it
                        return None

                # If no block found, we can safely move the marble to the final safe space position
                return final_safe_pos

                    
            return tentative_pos if tentative_pos <= self.BOARD_SIZE and tentative_pos >= 0 else None
=======
        """
        Calculate the new position of a marble, considering:
        - Safe space entry rules for each player
        - Blocking due to marbles on starting points
        - not moving out of kennel 
        Returns None if the move is invalid.
        """

        if self.state is None:
            raise ValueError("Game state is not set.")

        # Define helper functions
        def is_blocked_start_position(pos: int) -> bool:
            # A start position is blocked if there's a marble with is_save=True on it
            return any(m["position"] == pos and m["is_save"] for m in all_marbles)
        
        start_positions = self.START_POSITIONS
        safe_spaces = self.SAFE_SPACES
        kennel_positions = self.KENNEL_POSITIONS

        # Current position of the marble
        current_pos = marble.pos

        # Create a list of all marbles for checking occupancy
        all_marbles = self._get_all_marbles()

        # Rule 1: Marble in the kennel cannot move
        if current_pos in kennel_positions[player_idx]:
            return None
        
        # calculate new tentantive position
        tentative_pos = (current_pos + move_value) % 64

        #create a list of all passing fields
        if current_pos <= tentative_pos:
            positions_to_check = range(current_pos + 1, tentative_pos + 1)
        else:
            positions_to_check = list(range(current_pos + 1, 64)) + list(range(0, tentative_pos + 1))

        # Rule 2: check if starting position is inbetween
        for pos in positions_to_check:
            if pos in list(start_positions.values()):
                # We have encountered a start position, check if blocked
                if is_blocked_start_position(pos):
                    # If the position is blocked and this is not our final destination, we're trying to jump over it
                    if pos != tentative_pos:
                        return None
                    else:
                        # If we end exactly on a blocked start position, also invalid
                        return None
                    
        #Rule 3: move within save space
        if current_pos in safe_spaces[player_idx]:
            # Find the current index of the marble in the safe_spaces list
            player_safe_spaces = safe_spaces[player_idx]
            current_index = player_safe_spaces.index(current_pos)
            target_index = current_index + move_value

            # Check if target_index is within the bounds of the safe_spaces
            if target_index < 0 or target_index >= len(player_safe_spaces):
                # Overshoot beyond safe space boundaries
                return None
            # Extract positions we must pass through (including the final one)
            path_positions = player_safe_spaces[current_index+1:target_index+1] if target_index > current_index else player_safe_spaces[target_index:current_index]

            # Gather all marble positions for quick lookup
            positions_occupied = {m["position"] for m in all_marbles}

            # Check each position in the path for blocking marbles
            for pos in path_positions:
                if pos in positions_occupied:
                    # We hit a marble in the path or final position -> cannot overjump or land on it
                    return None
            
            # If no block, we can safely move the marble to the target position
            return player_safe_spaces[target_index]
        
        # Rule 4: move to the save spaces
        if start_positions[player_idx] == 0:
            if current_pos != 0:
                current_pos = current_pos - 64
        if current_pos <= start_positions[player_idx] <= tentative_pos and not marble.is_save:
            steps_into_safe_space = tentative_pos - start_positions[player_idx]
          
            player_safe_spaces = safe_spaces[player_idx]
            if steps_into_safe_space < 0 or steps_into_safe_space > len(player_safe_spaces):
                # Either we don't actually step into safe spaces or we overshoot them
                return None
            
            # Determine the final safe space position
            final_safe_pos = player_safe_spaces[steps_into_safe_space - 1]

            # Collect all marble positions for quick lookup
            positions_occupied = {m["position"] for m in all_marbles}

            # The path in safe spaces is from player_safe_spaces[0] up to final_safe_pos if steps_into_safe_space > 0
            # For example, if steps_into_safe_space == 2, we are moving into player_safe_spaces[1]
            path_positions = player_safe_spaces[:steps_into_safe_space]

            # Check each position in the safe space path for blocking marbles
            for pos in path_positions:
                if pos in positions_occupied:
                    # If a marble is found on the path (including final position), we cannot jump over or land on it
                    return None

            # If no block found, we can safely move the marble to the final safe space position
            return final_safe_pos

                
        return tentative_pos if tentative_pos <= self.BOARD_SIZE and tentative_pos >= 0 else None
>>>>>>> 64568b83


    def validate_total_cards(self) -> None:
        """Ensure the total number of cards remains consistent."""
        if not self.state:
            raise ValueError("Game state is not set.")

        draw_count = len(self.state.list_card_draw)
        discard_count = len(self.state.list_card_discard)
        player_card_count = sum(len(player.list_card) for player in self.state.list_player)

        total_cards = draw_count + discard_count + player_card_count

        print(f'''Debug: Draw pile count: {draw_count},
            Discard pile count: {discard_count},
            Player cards: {player_card_count}''')
        print(f'''Debug: Total cards: {total_cards},
            Expected: {len(GameState.LIST_CARD)}''')

        if total_cards != len(GameState.LIST_CARD):
            raise ValueError(f"Total cards mismatch: {total_cards} != {len(GameState.LIST_CARD)}")

    def _get_all_marbles(self) -> List[dict]:
        """Retrieve a list of all marbles with their positions, is_save status, and player index."""
        if not self.state:
            raise ValueError("Game state is not set.")

        all_marbles = []
        for player_idx, player in enumerate(self.state.list_player):  # Include the player's index
            for marble in player.list_marble:
                all_marbles.append({
                    "player": player.name,
                    "player_idx": player_idx,  # Add the player index here
                    "position": marble.pos,
                    "is_save": marble.is_save
                })
        return all_marbles

    def _handle_seven_card(self, card: Card, active_marbles: List[Marble]) -> List[Action]:
            """Generate all possible split actions for the `7` card."""

            if not self.state:
                raise ValueError("Game state is not set.")

            player_idx = self.state.idx_player_active
            kennels = self.KENNEL_POSITIONS

            # Filter out marbles in the kennel
            marbles_outside_kennel = [
                marble for marble in active_marbles if marble.pos not in kennels[player_idx]
            ]

            if not marbles_outside_kennel:
                return []  # No valid moves if all marbles are in the kennel

            def dfs(remaining: int,
                    moves: List[int],
                    marble_indices: List[int],
                    results: List[List[tuple[int, int]]]) -> None:
                """Recursive helper to generate splits."""
                if remaining == 0:
                    # Check if all moves in the split are valid and use exactly 7 points
                    if sum(moves) == 7:  # Ensure the full 7 points are used
                        valid_split = True
                        for i, steps in enumerate(moves):
                            if steps > 0:  # Check only marbles with non-zero moves
                                marble = marbles_outside_kennel[marble_indices[i]]
                                pos_to: Optional[int] = self._calculate_new_position(marble, steps, player_idx)
                                if pos_to is None:
                                    valid_split = False  # Invalidate the entire split if one move fails
                                    break

                        # If valid, append the current split result
                        if valid_split:
                            results.append([(marble_indices[i], moves[i]) for i in range(len(moves)) if moves[i] > 0])
                    return

                for i, _ in enumerate(moves):
                    # Tentatively add 1 step to the current marble's move
                    moves[i] += 1

                    # Validate the move using `_calculate_new_position`
                    temp_pos_to = self._calculate_new_position(marbles_outside_kennel[marble_indices[i]],
                                                            moves[i],
                                                            player_idx)
                    if temp_pos_to is not None:
                        dfs(remaining - 1, moves, marble_indices, results)

                    # Backtrack (remove the step)
                    moves[i] -= 1

            # Generate all valid splits
            marble_indices = list(range(len(marbles_outside_kennel)))
            results: List[List[tuple[int, int]]] = []  # Type annotation fix
            dfs(7, [0] * len(marbles_outside_kennel), marble_indices, results)

            # Convert valid splits into grouped actions
            grouped_actions_list = []
            for split in results:
                split_actions = []
                for marble_idx, steps in split:
                    marble = marbles_outside_kennel[marble_idx]
                    pos_to = self._calculate_new_position(marble, steps, player_idx)
                    if pos_to is not None:
                        split_actions.append(Action(
                            card=card,
                            pos_from=marble.pos,
                            pos_to=pos_to,
                            card_swap=None
                        ))
                grouped_actions_list.append(split_actions)

            return grouped_actions_list

          
    def _exchange_jkr(self):
<<<<<<< HEAD

        #all possible jkr exchanges
        actions_list_jkr = []  

        #all ranks we can exchange for the jkr
        ranks = ['2', '3', '4', '5', '6', '7', '8', '9', '10', 'J', 'Q', 'K', 'A']
        #joker card
        jkr = Card(suit='', rank='JKR')

=======

        #all possible jkr exchanges
        actions_list_jkr = []  

        #all ranks we can exchange for the jkr
        ranks = ['2', '3', '4', '5', '6', '7', '8', '9', '10', 'J', 'Q', 'K', 'A']
        suits = ['♠', '♥', '♦', '♣']
        #joker card
        jkr = Card(suit='', rank='JKR')

>>>>>>> 64568b83
        #initalize player information to check moves (or which cards we can exchange to)
        active_player = self.state.list_player[self.state.idx_player_active]
        active_marbles = active_player.list_marble  # marbels of current player
        all_marbles = self._get_all_marbles() #marbel information of all players
        kennels = self.KENNEL_POSITIONS
        start_positions = self.START_POSITIONS
        player_idx = self.state.idx_player_active
        player_kennel = kennels[player_idx]
        player_start_position = start_positions[player_idx]
        marbles_in_kennel = [marble for marble in active_marbles if marble.pos in player_kennel]
        num_in_kennel = len(marbles_in_kennel)
        
        for rank in ranks:
<<<<<<< HEAD
            card = Card(suit='♥', rank=rank)
            card_values = self._get_card_value(card)  # Get the list of possible values for the card

            # Check for starting moves & Ensure the starting position is free of the active player's own marbles
            if num_in_kennel > 0 and not any(marble.pos == player_start_position for marble in active_marbles):
                # Only `A`, `K`, `JKR` can perform starting moves
                if card.rank in self.STARTING_CARDS:
                    actions_list_jkr.append(Action(
                        card=jkr,
                        pos_from=None,
                        pos_to=None,  
                        card_swap=card
                    ))

            # Handle `7` or 'JKR' as 7: split moves
            if card.rank == '7':
                if len(self._handle_seven_card(card, active_marbles)) > 0:
                    actions_list_jkr.append(Action(
                        card=jkr,
                        pos_from=None,
                        pos_to=None,  
                        card_swap=card
                    ))
                else: 
                    continue

            # Handle MARBLE SWAPPING with `J`: exchange with opponent's marble
            if card.rank == 'J':
                for marble in all_marbles:
                    if marble["position"] > 63:
                        continue  # Skip this marble

                    if marble["player_idx"] != self.state.idx_player_active and marble["is_save"] is True:
                        continue

                    for target in all_marbles:
                         # Skip if the same marble is being compared
                        if marble is target:
                            continue

                        if target["position"] > 63:
                            continue  # Skip this marble

                        if target["player_idx"] != self.state.idx_player_active and target["is_save"] is True:
                            continue
                        
                        if marble["player_idx"] != self.state.idx_player_active and target["player_idx"] != self.state.idx_player_active:
                            continue

                        # prevent swapping on the same player
                        if marble["player_idx"] is self.state.idx_player_active and target["player_idx"] is self.state.idx_player_active:
                            continue
                        
                        # Add swap action
                        actions_list_jkr.append(Action(
                            card=jkr,
                            pos_from=None,
                            pos_to=None,  
                            card_swap=card
                        ))

                # all cases with cards
                # Iterate over all possible values of the card, #check if we can move this far!!
            for marble in active_marbles:
                if marble.pos not in player_kennel:
                    for card_value in card_values:
                        pos_to = self._calculate_new_position(marble, card_value, self.state.idx_player_active)
                        if pos_to is not None:
                            actions_list_jkr.append(Action(
                            card=jkr,
                            pos_from=None,
                            pos_to=None,
                            card_swap=card
                            ))
=======
            for suit in suits:
                card = Card(suit=suit, rank=rank)
                card_values = self._get_card_value(card)  # Get the list of possible values for the card

                # Check for starting moves & Ensure the starting position is free of the active player's own marbles
                if num_in_kennel > 0 and not any(marble.pos == player_start_position for marble in active_marbles):
                    # Only `A`, `K`, `JKR` can perform starting moves
                    if card.rank in self.STARTING_CARDS:
                        actions_list_jkr.append(Action(
                            card=jkr,
                            pos_from=None,
                            pos_to=None,  
                            card_swap=card
                        ))

                # Handle `7` or 'JKR' as 7: split moves
                if card.rank == '7':
                    if len(self._handle_seven_card(card, active_marbles)) > 0:
                        actions_list_jkr.append(Action(
                            card=jkr,
                            pos_from=None,
                            pos_to=None,
                            card_swap=card
                        ))
                    else: 
                        continue

                # Handle MARBLE SWAPPING with `J`: exchange with opponent's marble
                if card.rank == 'J':
                    for marble in all_marbles:
                        if marble["position"] > 63:
                            continue  # Skip this marble

                        if marble["player_idx"] != self.state.idx_player_active and marble["is_save"] is True:
                            continue

                        for target in all_marbles:
                            # Skip if the same marble is being compared
                            if marble is target:
                                continue

                            if target["position"] > 63:
                                continue  # Skip this marble

                            if target["player_idx"] != self.state.idx_player_active and target["is_save"] is True:
                                continue
                            
                            if marble["player_idx"] != self.state.idx_player_active and target["player_idx"] != self.state.idx_player_active:
                                continue

                            # prevent swapping on the same player
                            if marble["player_idx"] is self.state.idx_player_active and target["player_idx"] is self.state.idx_player_active:
                                continue
                            
                            # Add swap action
                            actions_list_jkr.append(Action(
                                card=jkr,
                                pos_from=None,
                                pos_to=None,  
                                card_swap=card
                            ))

                    # all cases with cards
                    # Iterate over all possible values of the card, #check if we can move this far!!
                for marble in active_marbles:
                    if marble.pos not in player_kennel:
                        for card_value in card_values:
                            pos_to = self._calculate_new_position(marble, card_value, self.state.idx_player_active)
                            if pos_to is not None:
                                actions_list_jkr.append(Action(
                                card=jkr,
                                pos_from=None,
                                pos_to=None,
                                card_swap=card
                                ))
>>>>>>> 64568b83

        return actions_list_jkr

    def get_list_action(self) -> List[Action]:
        """Generate a list of possible actions for the active player based on the current game state."""
        if not self.state:
            return []

        active_player = self.state.list_player[self.state.idx_player_active]
        current_cards = active_player.list_card  # Cards of the current player
        actions_list = []

        # If card exchange phase not completed, generate actions for exchanging cards
        if self._is_card_exchange_phase():
            return self._get_exchange_actions(active_player)

        # After exchange phase, normal gameplay actions:
        all_marbles = self._get_all_marbles()
        player_idx = self.state.idx_player_active
        player_kennel = self.KENNEL_POSITIONS[player_idx]
        player_start_position = self.START_POSITIONS[player_idx]

        # Determine how many marbles are in kennel
        marbles_in_kennel = [m for m in active_player.list_marble if m.pos in player_kennel]
        num_in_kennel = len(marbles_in_kennel)

        # Generate actions for each card
        for card in current_cards:
            card_values = self._get_card_value(card)

            # If there are marbles in the kennel, try starting moves (A, K, JKR)
            if num_in_kennel > 0:
                actions_list.extend(
                    self._get_starting_actions(card, marbles_in_kennel, active_player, player_start_position)
                )

                # If card is '7' or 'JKR' (which can act like 7), handle the special "split move"
            if card.rank == '7':
                actions_list.extend(self._handle_seven_card(card, active_player.list_marble))
                # After handling special moves for '7' or 'JKR', continue to next card
                continue

            if card.rank == 'JKR':
                actions_list.extend(self._exchange_jkr())
                # After handling special moves for 'j', continue to next card
                continue

            if card.rank == 'J':
                for marble in all_marbles:
                    if marble["position"] > 63:
                        continue  # Skip this marble

                    if marble["player_idx"] != self.state.idx_player_active and marble["is_save"] is True:
                        continue

                    for target in all_marbles:
                         # Skip if the same marble is being compared
                        if marble is target:
                            continue

                        if target["position"] > 63:
                            continue  # Skip this marble

                        if target["player_idx"] != self.state.idx_player_active and target["is_save"] is True:
                            continue
                        
                        if marble["player_idx"] != self.state.idx_player_active and target["player_idx"] != self.state.idx_player_active:
                            continue

                        # prevent swapping on the same player
                        if marble["player_idx"] is self.state.idx_player_active and target["player_idx"] is self.state.idx_player_active:
                            continue
                        
                        # Add swap action
                        actions_list.append(Action(
                            card=card,
                            pos_from=marble["position"],
                            pos_to=target["position"],
                            card_swap=None
                        ))
                continue

            # For marbles outside the kennel, handle swaps and normal moves
            actions_list.extend(
                self._get_normal_move_actions(card, card_values, active_player.list_marble, player_idx)
            )

        unique_action_list = []
        for item in actions_list:
            if item not in unique_action_list:
                unique_action_list.append(item)

        return unique_action_list

    def _is_card_exchange_phase(self) -> bool:
        """Check if the card exchange phase is still ongoing."""
        assert self.state is not None
        return self.state.bool_card_exchanged is False

    def _get_exchange_actions(self, active_player: PlayerState) -> List[Action]:
        """Generate actions that represent exchanging a card during the initial phase."""
        return [
            Action(card=card, pos_from=None, pos_to=None, card_swap=None)
            for card in active_player.list_card
        ]

    def _get_starting_actions(self, card: Card , marbles_in_kennel: List,
                            active_player: PlayerState, player_start_position: int) -> List[Action]:
        """Generate starting move actions if conditions allow bringing a marble out of kennel."""
        actions = []
        # Only start if start position is free of the player's own marbles and card allows starting moves
        if (card.rank in self.STARTING_CARDS and
            not any(marble.pos == player_start_position for marble in active_player.list_marble)):
            actions.append(
                Action(
                    card=card,
                    pos_from=marbles_in_kennel[0].pos,
                    pos_to=player_start_position,
                    card_swap=None
                )
            )
        return actions


    def _get_normal_move_actions(self, card: Card, card_values: List[int],
                                active_marbles: List, player_idx: int) -> List[Action]:
        """Handle normal moves based on the card values for marbles outside the kennel."""
        actions = []
        for marble in active_marbles:
            if self._is_in_kennel(marble):
                continue
            for card_value in card_values:
                pos_to = self._calculate_new_position(marble, card_value, player_idx)
                if pos_to is not None:
                    actions.append(
                        Action(
                            card=card,
                            pos_from=marble.pos,
                            pos_to=pos_to,
                            card_swap=None
                        )
                    )
        return actions

    def _is_in_kennel(self, marble: Marble) -> bool:
        """Check if a given marble is currently in the kennel."""
        assert self.state is not None
        player_idx = self.state.idx_player_active
        player_kennel = self.KENNEL_POSITIONS[player_idx]
        return marble.pos in player_kennel

    def _can_swap_with_target(self, target_marble_info: dict) -> bool:
        """Check if we can swap with the given target marble (opponent's marble)."""
        target_pos = target_marble_info["position"]
        t_player_idx = target_marble_info["player_idx"]
        if target_marble_info["is_save"]:
            return False
        if (target_pos in self.SAFE_SPACES[t_player_idx] or
            target_pos in self.KENNEL_POSITIONS[t_player_idx] or
            target_pos == self.START_POSITIONS[t_player_idx]):
            return False
        return True

    def _is_card_exchange_phase(self) -> bool:
        """Check if the card exchange phase is still ongoing."""
        assert self.state is not None
        return self.state.bool_card_exchanged is False

    def _get_exchange_actions(self, active_player: PlayerState) -> List[Action]:
        """Generate actions that represent exchanging a card during the initial phase."""
        return [
            Action(card=card, pos_from=None, pos_to=None, card_swap=None)
            for card in active_player.list_card
        ]

    def _get_starting_actions(self, card: Card , marbles_in_kennel: List,
                            active_player: PlayerState, player_start_position: int) -> List[Action]:
        """Generate starting move actions if conditions allow bringing a marble out of kennel."""
        actions = []
        # Only start if start position is free of the player's own marbles and card allows starting moves
        if (card.rank in self.STARTING_CARDS and
            not any(marble.pos == player_start_position for marble in active_player.list_marble)):
            actions.append(
                Action(
                    card=card,
                    pos_from=marbles_in_kennel[0].pos,
                    pos_to=player_start_position,
                    card_swap=None
                )
            )
        return actions

    def _get_swap_actions(self, card: Card, active_marbles: List, all_marbles: List[dict]) -> List[Action]:
        """Handle marble swapping with 'J' or 'JKR' acting as 'J'."""
        actions:list = []
        if card.rank not in ('7', 'JKR'):
            # Swapping only happens with '7' or 'JKR' acting as 'J'
            return actions

        # Active player's marble must not be safe and must be outside kennel
        for marble in active_marbles:
            if marble.is_save or self._is_in_kennel(marble):
                continue

            for target in all_marbles:
                assert self.state is not None
                if target["player_idx"] == self.state.idx_player_active:
                    continue
                if not self._can_swap_with_target(target):
                    continue
                # Valid swap action
                actions.append(
                    Action(
                        card=card,
                        pos_from=marble.pos,
                        pos_to=target["position"],
                        card_swap=None
                    )
                )
        return actions

    def _get_normal_move_actions(self, card: Card, card_values: List[int],
                                active_marbles: List, player_idx: int) -> List[Action]:
        """Handle normal moves based on the card values for marbles outside the kennel."""
        actions = []
        for marble in active_marbles:
            if self._is_in_kennel(marble):
                continue
            for card_value in card_values:
                pos_to = self._calculate_new_position(marble, card_value, player_idx)
                if pos_to is not None:
                    actions.append(
                        Action(
                            card=card,
                            pos_from=marble.pos,
                            pos_to=pos_to,
                            card_swap=None
                        )
                    )
        return actions

    def _is_in_kennel(self, marble: Marble) -> bool:
        """Check if a given marble is currently in the kennel."""
        assert self.state is not None
        player_idx = self.state.idx_player_active
        player_kennel = self.KENNEL_POSITIONS[player_idx]
        return marble.pos in player_kennel

    def _can_swap_with_target(self, target_marble_info: dict) -> bool:
        """Check if we can swap with the given target marble (opponent's marble)."""
        target_pos = target_marble_info["position"]
        t_player_idx = target_marble_info["player_idx"]
        if target_marble_info["is_save"]:
            return False
        if (target_pos in self.SAFE_SPACES[t_player_idx] or
            target_pos in self.KENNEL_POSITIONS[t_player_idx] or
            target_pos == self.START_POSITIONS[t_player_idx]):
            return False
        return True

    def apply_action(self, action: Optional[Action]) -> None:
        # pylint: disable=redefined-outer-name
        if not self.state:
            raise ValueError("Game state is not set.")

        # Attempt a reshuffle if the draw pile is empty and discard is not empty
        # This ensures that if we run out of cards, we reshuffle before proceeding.
        if not self.state.list_card_draw and self.state.list_card_discard:
            self.reshuffle_discard_into_draw()

        active_player = self.state.list_player[self.state.idx_player_active]

        # Handle the case where no action is provided (skip turn)
        if action is None:
            print("No action provided. Advancing the active player.")
            possible_actions = self.get_list_action()
            if not possible_actions:
                # No moves possible: fold scenario
                self.state.list_card_discard.extend(active_player.list_card)
                active_player.list_card.clear()
            else:
                # Moves are available, but player passed turn: do not discard/clear hand
                pass

            self.state.idx_player_active = (self.state.idx_player_active + 1) % len(self.state.list_player)

            # If all players are out of cards, advance to the next round
            if all(len(player.list_card) == 0 for player in self.state.list_player):
                self.next_round()
            return

        # Card exchange phase
        if not self.state.bool_card_exchanged:
            self._handle_card_exchange(action, active_player)
            return

        # Check if all players are out of cards
        if all(len(player.list_card) == 0 for player in self.state.list_player):
            self.next_round()
            return
<<<<<<< HEAD
        
=======

>>>>>>> 64568b83
        #check if only a joker was swapped
        if action.card.rank == 'JKR' and action.card_swap is not None:
            print(f"{active_player.name} exchanges {action.card.rank} wit {action.card_swap.rank}.")
            active_player.list_card.append(action.card_swap)
            active_player.list_card.remove(action.card)
            return

        # Log the action being applied
        print(f"Player {active_player.name} plays {action.card.rank} of {action.card.suit} "
        f"moving marble from {action.pos_from} to {action.pos_to}.")

        # Handle special cards
        if action.card.rank == 'J':
            self._handle_jack(action)
        #elif action.card.rank == 'JKR':
            #self._handle_joker(action)
<<<<<<< HEAD
            
=======
>>>>>>> 64568b83
        elif action.card.rank == '7':
            grouped_actions = self.get_list_action()

            splits_completed = self._handle_seven_card_logic(grouped_actions)

            # Finalize SEVEN card action only if all splits are completed
            if splits_completed: #and action.card in active_player.list_card:
<<<<<<< HEAD
                print(f"Splits completed: {splits_completed}")
                if action.card in active_player.list_card:
                    active_player.list_card.remove(action.card)
                else:
                    print(f"Error: SEVEN card {action.card} not found in player's hand.")
                self.state.list_card_discard.append(action.card)  # Add to discard pile
                print(f"Discard pile updated: {self.state.list_card_discard}")

                if splits_completed:
                    self.state.idx_player_active = (self.state.idx_player_active + 1) % len(self.state.list_player)
                else:
                    print("Error: SEVEN card logic not completed. Turn not advanced.")
                    
=======
                active_player.list_card.remove(action.card)  # Remove card from hand
                self.state.list_card_discard.append(action.card)  # Add to discard pile
                self.state.idx_player_active = (self.state.idx_player_active + 1) % len(self.state.list_player)  # Advance player
>>>>>>> 64568b83
            return
        else:
            self._handle_normal_move(action, active_player)

        # Check for collision with other players' marbles
        self._check_collisions(action)

        # Remove the played card from the player's hand
        active_player.list_card.remove(action.card)

        # Add the played card to the discard pile
        self.state.list_card_discard.append(action.card)
        
        # Advance to the next active player
        self.state.idx_player_active = (self.state.idx_player_active + 1) % len(self.state.list_player)
        # Check if the game is finished or if a player needs to help their teammate
        self._check_game_finished()

    def _handle_seven_card_logic(self, grouped_actions: List[List[Action]]) -> bool:
        """Process a SEVEN card by applying valid split actions."""
        remaining_steps = 7  # Steps left to process

        if not grouped_actions:
            print("No valid split actions provided for SEVEN card.")
            return False

        for split_actions in grouped_actions:

            # Ensure split_actions is a list
            if not isinstance(split_actions, list):
                split_actions = [split_actions]
            
            print(f"Processing a split with {len(split_actions)} actions.")
                
            for split_action in split_actions:
                steps_used = abs(split_action.pos_to - split_action.pos_from)

                # Check for SAFE_SPACES inside-out logic
                if split_action.pos_to in self.SAFE_SPACES[self.state.idx_player_active]:
                    safe_space_index = self.SAFE_SPACES[self.state.idx_player_active].index(split_action.pos_to)
                    expected_safe_space = self.SAFE_SPACES[self.state.idx_player_active][:safe_space_index]
                    if any(
                        pos not in expected_safe_space
                        for pos in self.SAFE_SPACES[self.state.idx_player_active][:safe_space_index]
                    ):
                        print(f"Invalid SAFE_SPACE move: {split_action.pos_to} violates inside-out rule.")
                        continue

                print(f"Processing SEVEN card action: {split_action.pos_from} -> {split_action.pos_to} with {steps_used} steps.")
                try:
                    print("Debug: Marble positions before the move:")
                    for idx, player in enumerate(self.state.list_player):
                        positions = [marble.pos for marble in player.list_marble]  # Use a list to preserve order
                        print(f"Player {idx + 1}: {positions}")

                    # Track the positions of the active player's marbles before the move
                    initial_positions = [marble.pos for marble in self.state.list_player[self.state.idx_player_active].list_marble]
                    print(f"Debug: Active player's initial marble positions: {initial_positions}")

                    # Perform the marble movement
                    self._handle_seven_marble_movement(split_action)
                    print(f"SEVEN card: marble successfully moved from {split_action.pos_from} to {split_action.pos_to}.")

                    # Track the positions of all players' marbles after the move
                    print("Debug: Marble positions after the move:")
                    for idx, player in enumerate(self.state.list_player):
                        positions = [marble.pos for marble in player.list_marble]
                        print(f"Player {idx + 1}: {positions}")

                    # Track the positions of the active player's marbles after the move
                    updated_positions = [marble.pos for marble in self.state.list_player[self.state.idx_player_active].list_marble]
                    print(f"Debug: Active player's updated marble positions: {updated_positions}")

                except ValueError as e:
                    print(f"Error processing action {split_action.pos_from} -> {split_action.pos_to}: {e}")
                    break

                # Deduct steps used from remaining steps
                remaining_steps -= steps_used

                if remaining_steps <= 0:
                    print("All steps for SEVEN card have been processed.")
                    return True

        print("SEVEN card logic complete but not all steps were used.")
        return False

    def _check_game_finished(self) -> None:
        """Check if the game has finished or a player should help their teammate."""
        if not self.state:
            raise ValueError("Game state is not set.")

        for player_idx, player in enumerate(self.state.list_player):
            safe_spaces = self.SAFE_SPACES[player_idx]

            # Check if all marbles are in the safe spaces
            if all(marble.pos in safe_spaces for marble in player.list_marble):
                teammate_idx = self.TEAM_MAPPING[player_idx]
                teammate = self.state.list_player[teammate_idx]

                # Check if the teammate has also finished
                teammate_safe_spaces = self.SAFE_SPACES[teammate_idx]
                if all(marble.pos in teammate_safe_spaces for marble in teammate.list_marble):
                    print(f"Team {player_idx} and {teammate_idx} have won the game!")
                    self.state.phase = GamePhase.FINISHED
                    return

                # Player now helps their teammate
                print(f"Player {player.name} has finished and will help teammate {teammate.name}.")
                self.state.idx_player_active = teammate_idx
                return


    def _handle_kennel_to_start_action(self, action: Action) -> bool:
        """
        Handle moving a marble from the kennel to the start position.

        Args:
            action (Action): The action to apply.

        Returns:
            bool: True if the action was handled, False otherwise.
        """
        active_player = self.state.list_player[self.state.idx_player_active]

        # Check if the action involves moving a marble from the kennel to the start
        if (
            action.pos_to is not None and
            action.pos_from in self.KENNEL_POSITIONS[self.state.idx_player_active] and
            action.pos_to in self.START_POSITIONS
        ):
            for marble in active_player.list_marble:
                if marble.pos == action.pos_from:
                    # Update marble position and mark as safe
                    marble.pos = action.pos_to
                    marble.is_save = True
                    print(f"Marble moved from kennel to start position: {marble.pos}.")

                    # Log the action
                    print(f"Player {active_player.name} plays {action.card.rank} of {action.card.suit} "
                        f"moving marble from {action.pos_from} to {action.pos_to}.")

                    return True  # Action handled successfully
        return False  # Action does not involve moving from kennel to start


    def _handle_marble_movement_and_collision(self, action: Action) -> None:
        """Handle marble movement and collision resolution."""

        # Move the active player's marble
        moved = False
        active_player = self.state.list_player[self.state.idx_player_active]

        for marble in active_player.list_marble:
            if marble.pos == action.pos_from:
                print(f"Moving active player's marble from {action.pos_from} to {action.pos_to}.")
                marble.pos = action.pos_to
                marble.is_save = marble.pos in self.SAFE_SPACES[self.state.idx_player_active]
                print(f"After move: Marble positions = {[m.pos for m in self.state.list_player[self.state.idx_player_active].list_marble]}")
                break

        # Handle collisions with other players' marbles
        self._handle_collision(action.pos_to)

    def _handle_collision(self, pos_to: int) -> None:
        """Handle collision resolution for a given position."""
        for other_idx, other_player in enumerate(self.state.list_player):
            if other_idx == self.state.idx_player_active:
                continue  # Skip active player's marbles

            for other_marble in other_player.list_marble:
                if other_marble.pos == pos_to:  # Collision detected
                    print(f"Collision detected! Opponent's marble at position {other_marble.pos} "
                        f"is sent back to the kennel by Player {self.state.idx_player_active}.")

                    # Send the opponent's marble back to the kennel
                    for pos in self.KENNEL_POSITIONS.get(other_idx, []):
                        if all(marble.pos != pos for player in self.state.list_player for marble in player.list_marble):
                            other_marble.pos = pos
                            other_marble.is_save = False
                            print(f"Opponent's marble moved to kennel position {pos}.")
                            break

    def _handle_jack(self, move_action: Action) -> None:
        """Handle the Jack card action (swap marbles)."""

        # Ensure the game state is not None
        if self.state is None:
            raise ValueError("Game state is not set.")

        # Ensure pos_from and pos_to are not None
        if move_action.pos_from is None or move_action.pos_to is None:
            raise ValueError("Both pos_from and pos_to must be specified for the Jack action.")
<<<<<<< HEAD
=======
        
        # Get the marble at pos_from
        marble_from = next(
            (marble for player in self.state.list_player for marble in player.list_marble if marble.pos == move_action.pos_from),
            None
        )

        # Get the marble at pos_to
        marble_to = next(
            (marble for player in self.state.list_player for marble in player.list_marble if marble.pos == move_action.pos_to),
            None
        )

        # Swap their positions
        if marble_from and marble_to:
            marble_from.pos, marble_to.pos = marble_to.pos, marble_from.pos
            print(f"Swapped marbles: Marble at {move_action.pos_from} with marble at {move_action.pos_to}.")
        else:
            raise ValueError("Could not find one or both marbles to swap for the Jack action.")

        # Find the marble to swap from the active player
        #marble_from: Optional[Marble] = None
        #active_player_index = self.state.idx_player_active
        #active_player = self.state.list_player[active_player_index]

        #for marble in active_player.list_marble:
            #if marble.pos == move_action.pos_from:
                #marble_from = marble
                #break

        # Find the marble to swap from the opponent
        #marble_to: Optional[Marble] = None
        #for player in self.state.list_player:
            #if player != active_player:
                #for marble in player.list_marble:
                    #if marble.pos == move_action.pos_to:
                        #marble_to = marble
                        #break
                #if marble_to:
                    #break

        # Swap the positions of the marbles if both marbles were found
        #if marble_from and marble_to:
            #marble_from.pos, marble_to.pos = marble_to.pos, marble_from.pos
            #print(f"Swapped marbles: {marble_from.pos} with {marble_to.pos}")
        #else:
            #raise ValueError("Could not find marbles to swap for the Jack action.")



    #def _handle_joker(self, move_action: Action) -> None:
        #"""Handle the Joker card action (wild card)."""
        #if self.state is None:
            #raise ValueError("Game state is not set.")

        #if move_action.pos_from is not None and move_action.pos_to is not None:
            #idx_active = self.state.idx_player_active
            #active_player = self.state.list_player[idx_active]

            #for marble in active_player.list_marble:
                #if marble.pos == move_action.pos_from:
                    #marble.pos = move_action.pos_to
                    #marble.is_save = marble.pos in self.SAFE_SPACES[idx_active]
                    #break


    def _handle_normal_move(self, move_action: Action, active_player: PlayerState) -> None:
        """Handle a normal move action (non-special card)."""
        if self.state is None:
            raise ValueError("Game state is not set.")

        # Provide a default value if pos_to is None (e.g., -1)
        pos_to = move_action.pos_to if move_action.pos_to is not None else -1

        idx_active: int = self.state.idx_player_active

        if move_action.pos_from in self.KENNEL_POSITIONS[idx_active] and pos_to in self.START_POSITIONS:
            for marble in active_player.list_marble:
                if marble.pos == move_action.pos_from:
                    marble.pos = pos_to  # Assign the (default or valid) pos_to
                    marble.is_save = True  # Mark the marble as safe after leaving the kennel
                    print(f"Marble moved from kennel to start position: {marble.pos}.")
                    break
        else:
            for marble in active_player.list_marble:
                if marble.pos == move_action.pos_from:
                    marble.pos = pos_to  # Assign the (default or valid) pos_to
                    marble.is_save = marble.pos in self.SAFE_SPACES[idx_active]
                    if marble.is_save:
                        print(f"Marble moved to a safe space at position {marble.pos}.")
                    break
            else:
                raise ValueError(f"No marble found at position {move_action.pos_from} for Player {active_player.name}.")

    def _handle_card_exchange(self, move_action: Action, active_player: PlayerState) -> None:
        """Handle the card exchange phase."""
        if self.state is None:
            raise ValueError("Game state is not set.")

        idx_active = self.state.idx_player_active
        idx_partner = (idx_active + 2) % self.state.cnt_player
        partner = self.state.list_player[idx_partner]

        if move_action.card not in active_player.list_card:
            raise ValueError(f"Card {move_action.card} not found in active player's hand.")

        active_player.list_card.remove(move_action.card)
        partner.list_card.append(move_action.card)

        # Advance to the next active player
        self.state.idx_player_active = (idx_active + 1) % self.state.cnt_player

        if self.state.idx_player_active == self.state.idx_player_started:
            self.state.bool_card_exchanged = True
            print("All players have completed their card exchanges.")


    def _check_collisions(self, move_action: Action) -> None:
        """Check for collisions with other players' marbles."""
        if self.state is None:
            raise ValueError("Game state is not set.")

        idx_active = self.state.idx_player_active

        for other_idx, other_player in enumerate(self.state.list_player):
            if other_idx == idx_active:
                continue  # Skip the active player

            for other_marble in other_player.list_marble:
                if other_marble.pos == move_action.pos_to:  # Collision detected
                    print(f"Collision! Player {other_player.name}'s marble at position {other_marble.pos} "
                        "is sent back to the kennel.")

                    for pos in self.KENNEL_POSITIONS[other_idx]:
                        if all(marble.pos != pos for player in self.state.list_player for marble in player.list_marble):
                            other_marble.pos = pos
                            other_marble.is_save = False
                            break


    def _handle_seven_marble_movement(self, action: Action) -> None:
        """Handle marble movement and collision resolution for SEVEN card actions."""
>>>>>>> 64568b83
        
        # Get the marble at pos_from
        marble_from = next(
            (marble for player in self.state.list_player for marble in player.list_marble if marble.pos == move_action.pos_from),
            None
        )

        # Get the marble at pos_to
        marble_to = next(
            (marble for player in self.state.list_player for marble in player.list_marble if marble.pos == move_action.pos_to),
            None
        )

        # Swap their positions
        if marble_from and marble_to:
            marble_from.pos, marble_to.pos = marble_to.pos, marble_from.pos
            print(f"Swapped marbles: Marble at {move_action.pos_from} with marble at {move_action.pos_to}.")
        else:
            raise ValueError("Could not find one or both marbles to swap for the Jack action.")

    def _handle_normal_move(self, move_action: Action, active_player: PlayerState) -> None:
        """Handle a normal move action (non-special card)."""
        if self.state is None:
            raise ValueError("Game state is not set.")

        # Provide a default value if pos_to is None (e.g., -1)
        pos_to = move_action.pos_to if move_action.pos_to is not None else -1

        idx_active: int = self.state.idx_player_active

        if move_action.pos_from in self.KENNEL_POSITIONS[idx_active] and pos_to in self.START_POSITIONS:
            for marble in active_player.list_marble:
                if marble.pos == move_action.pos_from:
                    marble.pos = pos_to  # Assign the (default or valid) pos_to
                    marble.is_save = True  # Mark the marble as safe after leaving the kennel
                    print(f"Marble moved from kennel to start position: {marble.pos}.")
                    break
        else:
            for marble in active_player.list_marble:
                if marble.pos == move_action.pos_from:
                    marble.pos = pos_to  # Assign the (default or valid) pos_to
                    marble.is_save = marble.pos in self.SAFE_SPACES[idx_active]
                    if marble.is_save:
                        print(f"Marble moved to a safe space at position {marble.pos}.")
                    break
            else:
                raise ValueError(f"No marble found at position {move_action.pos_from} for Player {active_player.name}.")

    def _handle_card_exchange(self, move_action: Action, active_player: PlayerState) -> None:
        """Handle the card exchange phase."""
        if self.state is None:
            raise ValueError("Game state is not set.")

        idx_active = self.state.idx_player_active
        idx_partner = (idx_active + 2) % self.state.cnt_player
        partner = self.state.list_player[idx_partner]

        if move_action.card not in active_player.list_card:
            raise ValueError(f"Card {move_action.card} not found in active player's hand.")

        active_player.list_card.remove(move_action.card)
        partner.list_card.append(move_action.card)

        # Advance to the next active player
        self.state.idx_player_active = (idx_active + 1) % self.state.cnt_player

        if self.state.idx_player_active == self.state.idx_player_started:
            self.state.bool_card_exchanged = True
            print("All players have completed their card exchanges.")


    def _check_collisions(self, move_action: Action) -> None:
        """Check for collisions with other players' marbles."""
        if self.state is None:
            raise ValueError("Game state is not set.")

        idx_active = self.state.idx_player_active

        for other_idx, other_player in enumerate(self.state.list_player):
            if other_idx == idx_active:
                continue  # Skip the active player

            for other_marble in other_player.list_marble:
                if other_marble.pos == move_action.pos_to:  # Collision detected
                    print(f"Collision! Player {other_player.name}'s marble at position {other_marble.pos} "
                        "is sent back to the kennel.")

                    for pos in self.KENNEL_POSITIONS[other_idx]:
                        if all(marble.pos != pos for player in self.state.list_player for marble in player.list_marble):
                            other_marble.pos = pos
                            other_marble.is_save = False
                            break

    def _handle_seven_marble_movement(self, action: Action) -> None:
        """Handle the movement of a marble for a SEVEN card action."""
        # Update the marble position
        active_player = self.state.list_player[self.state.idx_player_active]

        for idx, marble in enumerate(active_player.list_marble):
            if marble.pos == action.pos_from:
                print(f"Before move: Marble positions = {[m.pos for m in active_player.list_marble]}")

                # Update marble position and save status
                active_player.list_marble[idx].pos = action.pos_to
                active_player.list_marble[idx].is_save = (
                    action.pos_to in self.SAFE_SPACES[self.state.idx_player_active]
                )

                print(f"Moved marble from {action.pos_from} to {action.pos_to}. Updated marble: pos={action.pos_to} is_save={marble.is_save}")
                print(f"After move: Marble positions = {[m.pos for m in active_player.list_marble]}")

                # Handle collisions
                self._handle_collision(action.pos_to)

                # Handle overtaking logic
                self._handle_overtaking(action.pos_from, action.pos_to)

                break
        else:
            raise ValueError(f"No marble found at position {action.pos_from} for Player {self.state.idx_player_active}.")


    def _handle_overtaking(self, pos_from: int, pos_to: int) -> None:
        """Handle overtaking logic for SEVEN card."""
        excluded_positions = set()

        # Add all start positions, safe spaces, and kennel positions from all players
        for idx, player in enumerate(self.state.list_player):
            excluded_positions.update(self.START_POSITIONS.values())
            excluded_positions.update(self.SAFE_SPACES.get(idx, []))
            excluded_positions.update(self.KENNEL_POSITIONS.get(idx, []))

        # Filter overtaken positions to exclude invalid positions
        overtaken_positions = [
            pos for pos in range(pos_from + 1, pos_to + 1)
            if pos not in excluded_positions and 0 < pos <= 63
        ]

        for player_idx, player in enumerate(self.state.list_player):
            for marble in player.list_marble:
                # Skip the marble just moved to pos_to
                if marble.pos == pos_to and player_idx == self.state.idx_player_active:
                    print(f"Skipping overtaking for marble just moved to {pos_to}.")
                    continue

                # Skip the active player's other marbles
                if player_idx == self.state.idx_player_active:
                    print(f"Skipping overtaking for active player's other marble at position {marble.pos}.")
                    continue

                if marble.pos in overtaken_positions:
                    original_pos = marble.pos
                    print(f"Overtaking detected! Opponent's marble at position {original_pos} is sent back to the kennel.")

                    # Send the overtaken marble back to the kennel
                    for pos in self.KENNEL_POSITIONS.get(player_idx, []):
                        if all(
                            other_marble.pos != pos
                            for other_player in self.state.list_player
                            for other_marble in other_player.list_marble
                        ):
                            marble.pos = pos
                            marble.is_save = False
                            print(f"Marble moved to kennel position {pos} for Player {player_idx}.")
                            break

    def get_cards_per_round(self) -> int:
        """Determine the number of cards to be dealt based on the round."""
        if not self.state:
            raise ValueError("Game state is not set.")

        # Round numbers repeat in cycles of 5: 6, 5, 4, 3, 2
        return 6 - ((self.state.cnt_round - 1) % 5)

    def update_starting_player(self) -> None:
        """Update the starting player index for the next round (anti-clockwise)."""
        if not self.state:
            raise ValueError("Game state is not set.")
        self.state.idx_player_started = (self.state.idx_player_started - 1) % self.state.cnt_player

    def reshuffle_discard_into_draw(self) -> None:
        """
        Shuffle the discard pile back into the draw pile when the draw pile is empty.
        Ensures no cards are lost or duplicated in the process.
        If more than 110 cards are detected, reset the entire deck.
        """
        if not self.state:
            raise ValueError("Game state is not set.")

        if not self.state.list_card_discard:
            raise ValueError("Cannot reshuffle: Discard pile is empty.")

        print("Debug: Reshuffling the discard pile into the draw pile.")

        # Add all cards from the discard pile to the draw pile
        self.state.list_card_draw.extend(self.state.list_card_discard)

        # Clear the discard pile
        self.state.list_card_discard.clear()

        # Shuffle the draw pile to randomize
        random.shuffle(self.state.list_card_draw)
        print(f"Debug: Reshuffle complete. Draw pile count: {len(self.state.list_card_draw)}.")

        # Validate total card count
        draw_count = len(self.state.list_card_draw)
        discard_count = len(self.state.list_card_discard)
        player_card_count = sum(len(player.list_card) for player in self.state.list_player)
        total_cards = draw_count + discard_count + player_card_count

        # If more than 110 cards are detected, reset the card deck
        if total_cards > 110:
            print("Warning: More than 110 cards detected. Resetting the card deck.")

            # Clear all cards from draw pile, discard pile, and players' hands
            self.state.list_card_draw.clear()
            self.state.list_card_discard.clear()
            for player in self.state.list_player:
                player.list_card.clear()

            # Re-initialize the deck with the original full set of cards
            # Assuming GameState.LIST_CARD contains the original full deck
            self.state.list_card_draw.extend(GameState.LIST_CARD)
            random.shuffle(self.state.list_card_draw)

            print("Deck has been reset to the original full set of cards.")

    def deal_cards(self) -> None:
        """Deal cards to each player for the current round."""
        if not self.state:
            raise ValueError("Game state is not set.")

        num_cards = self.get_cards_per_round()
        total_needed = num_cards * (len(self.state.list_player))

        # Reshuffle if necessary
        while len(self.state.list_card_draw) < total_needed:
            if not self.state.list_card_discard:
                raise ValueError("Not enough cards to reshuffle and deal.")
            self.reshuffle_discard_into_draw()

        # Shuffle the draw pile
        random.shuffle(self.state.list_card_draw)

        # Deal cards one by one to each player
        for _ in range(num_cards):
            for _, player in enumerate(self.state.list_player):
                # Ensure enough cards are available in the draw pile
                if not self.state.list_card_draw:
                    if not self.state.list_card_discard:
                        raise ValueError("Not enough cards to reshuffle and deal.")
                    self.reshuffle_discard_into_draw()

                # Give one card to the current player
                card = self.state.list_card_draw.pop()
                player.list_card.append(card)


    def validate_game_state(self) -> None:
        """Validate the game state for consistency."""
        if not self.state:
            raise ValueError("Game state is not set.")

        # Ensure the number of cards matches the round logic
        expected_cards = self.get_cards_per_round()
        for player in self.state.list_player:
            if len(player.list_card) > expected_cards:
                raise ValueError(f"Player {player.name} has more cards than allowed in round {self.state.cnt_round}.")

        # Ensure the deck and discard piles are consistent
        total_cards = len(self.state.list_card_draw) + len(self.state.list_card_discard)
        for player in self.state.list_player:
            total_cards += len(player.list_card)
        if total_cards != len(GameState.LIST_CARD):
            raise ValueError("Total number of cards in the game is inconsistent.")


    def next_round(self) -> None:
        """Advance to the next round."""
        if not self.state:
            raise ValueError("Game state is not set.")

        print(f"Advancing to round {self.state.cnt_round + 1}.")
        self.state.cnt_round += 1

        # Update the starting player for the next round
        self.update_starting_player()

        # Clear player cards to prepare for new distribution
        for player in self.state.list_player:
            player.list_card = []

        # Deal cards for the new round
        self.deal_cards()

        #Update Card exchange to not done
        self.state.bool_card_exchanged = False

        print(f'''\nRound {self.state.cnt_round} begins.
            Player {self.state.list_player[self.state.idx_player_started].name} starts.''')


    def get_player_view(self, idx_player: int) -> GameState:
        """ Get the masked state for the active player (e.g. the oppontent's cards are face down)"""
        if not self.state:
            raise ValueError("Game state is not set.")
        masked_players = []
        for i, player in enumerate(self.state.list_player):
            if i == idx_player:
                masked_players.append(player)
            else:
                masked_players.append(PlayerState(name=player.name, list_card=[], list_marble=player.list_marble))
        return GameState(
            cnt_player=self.state.cnt_player,
            phase=self.state.phase,
            cnt_round=self.state.cnt_round,
            bool_game_finished=self.state.bool_game_finished,
            bool_card_exchanged=self.state.bool_card_exchanged,
            idx_player_started=self.state.idx_player_started,
            idx_player_active=self.state.idx_player_active,
            list_player=masked_players,
            list_card_draw=self.state.list_card_draw,
            list_card_discard=self.state.list_card_discard,
            card_active=self.state.card_active,
            board_positions=self.state.board_positions
        )


class RandomPlayer(Player):
    """A player that selects actions randomly."""

    def select_action(self, state: GameState, actions: List[Action]) -> Optional[Action]:
        """
        Given masked game state and possible actions, select the next action randomly.
        """
        if actions:
            return random.choice(actions)
        return None

    def on_game_start(self) -> None:
        """Called at the start of the game."""
        print(f"{self.__class__.__name__} has started the game!")

    def on_game_end(self, result: str) -> None:
        """
        Called at the end of the game.

        Args:
            result (str): Result of the game (e.g., 'win', 'lose', 'draw').
        """
        print(f"{self.__class__.__name__} finished the game with result: {result}")

if __name__ == '__main__':

    game = Dog()

    random_player = RandomPlayer()

    # Ensure the game state is initialized before proceeding
    if game.state is None:
        print("Error: Game state is not initialized. Exiting...")

    else:
        game.draw_board()  # Draw the initial board

        game.validate_total_cards()

        while game.state.phase != GamePhase.FINISHED:
            game.print_state()

            # Get the list of possible actions for the active player
            game_actions = game.get_list_action()

            # Flatten the game_actions list if it contains nested lists
            def flatten_actions(actions):
                """Helper function to flatten nested action lists."""
                flat_actions = []
                for act in actions:
                    if isinstance(act, list):  # If it's a nested list
                        flat_actions.extend(flatten_actions(act))  # Recursively flatten it
                    else:
                        flat_actions.append(act)  # Append single action directly
                return flat_actions

            flattened_game_actions = flatten_actions(game_actions)

            # Display possible actions
            print("\nPossible Actions:")
            for idx, action in enumerate(flattened_game_actions):
                if isinstance(action, Action):
                    print(f"{idx}: Play {action.card.rank} of {action.card.suit} from {action.pos_from} to {action.pos_to}")
                else:
                    print(f"{idx}: Invalid action type: {type(action)} - {action}")

            # Select an action (random in this example)
            selected_action = random_player.select_action(game.get_state(), flattened_game_actions)

            # Apply the selected action
            if isinstance(selected_action, list):  # If selected_action is a nested list
                print(f"Selected split actions: {selected_action}")
                for sub_action in selected_action:  # Apply each sub-action individually
                    game.apply_action(sub_action)
            else:
                game.apply_action(selected_action)

            game.draw_board()  # Update the board after each action

            # Debugging for deck management to see how many cards are in different piles
            game.validate_total_cards()

            # Optionally exit after a certain number of rounds (for testing)
            if game.state.cnt_round > 15:  # Example limit
                print(f"Ending game for testing after {game.state.cnt_round} rounds.")
                break<|MERGE_RESOLUTION|>--- conflicted
+++ resolved
@@ -261,118 +261,6 @@
         return [0]
 
     def _calculate_new_position(self, marble: Marble, move_value: int, player_idx: int) -> Optional[int]:
-<<<<<<< HEAD
-            """
-            Calculate the new position of a marble, considering:
-            - Safe space entry rules for each player
-            - Blocking due to marbles on starting points
-            - not moving out of kennel 
-            Returns None if the move is invalid.
-            """
-
-            if self.state is None:
-                raise ValueError("Game state is not set.")
-
-            # Define helper functions
-            def is_blocked_start_position(pos: int) -> bool:
-                # A start position is blocked if there's a marble with is_save=True on it
-                return any(m["position"] == pos and m["is_save"] for m in all_marbles)
-            
-            start_positions = self.START_POSITIONS
-            safe_spaces = self.SAFE_SPACES
-            kennel_positions = self.KENNEL_POSITIONS
-
-            # Current position of the marble
-            current_pos = marble.pos
-
-            # Create a list of all marbles for checking occupancy
-            all_marbles = self._get_all_marbles()
-
-            # Rule 1: Marble in the kennel cannot move
-            if current_pos in kennel_positions[player_idx]:
-                return None
-            
-            # calculate new tentantive position
-            tentative_pos = (current_pos + move_value) % 64
-
-            #create a list of all passing fields
-            if current_pos <= tentative_pos:
-                positions_to_check = range(current_pos + 1, tentative_pos + 1)
-            else:
-                positions_to_check = list(range(current_pos + 1, 64)) + list(range(0, tentative_pos + 1))
-
-            # Rule 2: check if starting position is inbetween
-            for pos in positions_to_check:
-                if pos in list(start_positions.values()):
-                    # We have encountered a start position, check if blocked
-                    if is_blocked_start_position(pos):
-                        # If the position is blocked and this is not our final destination, we're trying to jump over it
-                        if pos != tentative_pos:
-                            return None
-                        else:
-                            # If we end exactly on a blocked start position, also invalid
-                            return None
-                        
-            #Rule 3: move within save space
-            if current_pos in safe_spaces[player_idx]:
-                # Find the current index of the marble in the safe_spaces list
-                player_safe_spaces = safe_spaces[player_idx]
-                current_index = player_safe_spaces.index(current_pos)
-                target_index = current_index + move_value
-
-                # Check if target_index is within the bounds of the safe_spaces
-                if target_index < 0 or target_index >= len(player_safe_spaces):
-                    # Overshoot beyond safe space boundaries
-                    return None
-                # Extract positions we must pass through (including the final one)
-                path_positions = player_safe_spaces[current_index+1:target_index+1] if target_index > current_index else player_safe_spaces[target_index:current_index]
-
-                # Gather all marble positions for quick lookup
-                positions_occupied = {m["position"] for m in all_marbles}
-
-                # Check each position in the path for blocking marbles
-                for pos in path_positions:
-                    if pos in positions_occupied:
-                        # We hit a marble in the path or final position -> cannot overjump or land on it
-                        return None
-                
-                # If no block, we can safely move the marble to the target position
-                return player_safe_spaces[target_index]
-            
-            # Rule 4: move to the save spaces
-            if start_positions[player_idx] == 0:
-                if current_pos != 0:
-                    current_pos = current_pos - 64
-            if current_pos <= start_positions[player_idx] <= tentative_pos and not marble.is_save:
-                steps_into_safe_space = tentative_pos - start_positions[player_idx]
-            
-                player_safe_spaces = safe_spaces[player_idx]
-                if steps_into_safe_space < 0 or steps_into_safe_space > len(player_safe_spaces):
-                    # Either we don't actually step into safe spaces or we overshoot them
-                    return None
-                
-                # Determine the final safe space position
-                final_safe_pos = player_safe_spaces[steps_into_safe_space - 1]
-
-                # Collect all marble positions for quick lookup
-                positions_occupied = {m["position"] for m in all_marbles}
-
-                # The path in safe spaces is from player_safe_spaces[0] up to final_safe_pos if steps_into_safe_space > 0
-                # For example, if steps_into_safe_space == 2, we are moving into player_safe_spaces[1]
-                path_positions = player_safe_spaces[:steps_into_safe_space]
-
-                # Check each position in the safe space path for blocking marbles
-                for pos in path_positions:
-                    if pos in positions_occupied:
-                        # If a marble is found on the path (including final position), we cannot jump over or land on it
-                        return None
-
-                # If no block found, we can safely move the marble to the final safe space position
-                return final_safe_pos
-
-                    
-            return tentative_pos if tentative_pos <= self.BOARD_SIZE and tentative_pos >= 0 else None
-=======
         """
         Calculate the new position of a marble, considering:
         - Safe space entry rules for each player
@@ -483,7 +371,6 @@
 
                 
         return tentative_pos if tentative_pos <= self.BOARD_SIZE and tentative_pos >= 0 else None
->>>>>>> 64568b83
 
 
     def validate_total_cards(self) -> None:
@@ -522,95 +409,75 @@
                 })
         return all_marbles
 
-    def _handle_seven_card(self, card: Card, active_marbles: List[Marble]) -> List[Action]:
-            """Generate all possible split actions for the `7` card."""
-
-            if not self.state:
-                raise ValueError("Game state is not set.")
-
-            player_idx = self.state.idx_player_active
-            kennels = self.KENNEL_POSITIONS
-
-            # Filter out marbles in the kennel
-            marbles_outside_kennel = [
-                marble for marble in active_marbles if marble.pos not in kennels[player_idx]
-            ]
-
-            if not marbles_outside_kennel:
-                return []  # No valid moves if all marbles are in the kennel
-
-            def dfs(remaining: int,
-                    moves: List[int],
-                    marble_indices: List[int],
-                    results: List[List[tuple[int, int]]]) -> None:
-                """Recursive helper to generate splits."""
-                if remaining == 0:
-                    # Check if all moves in the split are valid and use exactly 7 points
-                    if sum(moves) == 7:  # Ensure the full 7 points are used
-                        valid_split = True
-                        for i, steps in enumerate(moves):
-                            if steps > 0:  # Check only marbles with non-zero moves
-                                marble = marbles_outside_kennel[marble_indices[i]]
-                                pos_to: Optional[int] = self._calculate_new_position(marble, steps, player_idx)
-                                if pos_to is None:
-                                    valid_split = False  # Invalidate the entire split if one move fails
-                                    break
-
-                        # If valid, append the current split result
-                        if valid_split:
-                            results.append([(marble_indices[i], moves[i]) for i in range(len(moves)) if moves[i] > 0])
-                    return
-
-                for i, _ in enumerate(moves):
-                    # Tentatively add 1 step to the current marble's move
-                    moves[i] += 1
-
-                    # Validate the move using `_calculate_new_position`
-                    temp_pos_to = self._calculate_new_position(marbles_outside_kennel[marble_indices[i]],
-                                                            moves[i],
-                                                            player_idx)
-                    if temp_pos_to is not None:
-                        dfs(remaining - 1, moves, marble_indices, results)
-
-                    # Backtrack (remove the step)
-                    moves[i] -= 1
-
-            # Generate all valid splits
-            marble_indices = list(range(len(marbles_outside_kennel)))
-            results: List[List[tuple[int, int]]] = []  # Type annotation fix
-            dfs(7, [0] * len(marbles_outside_kennel), marble_indices, results)
-
-            # Convert valid splits into grouped actions
-            grouped_actions_list = []
-            for split in results:
-                split_actions = []
-                for marble_idx, steps in split:
-                    marble = marbles_outside_kennel[marble_idx]
-                    pos_to = self._calculate_new_position(marble, steps, player_idx)
-                    if pos_to is not None:
-                        split_actions.append(Action(
-                            card=card,
-                            pos_from=marble.pos,
-                            pos_to=pos_to,
-                            card_swap=None
-                        ))
-                grouped_actions_list.append(split_actions)
-
-            return grouped_actions_list
-
-          
+    def _handle_seven_card(self, card: Card, active_marbles: List[Marble]) -> List[List[Action]]:
+        """Generate all possible split actions for the `7` card as nested lists."""
+        
+        if not self.state:
+            raise ValueError("Game state is not set.")
+
+        # Initialize player and game state information
+        active_player = self.state.list_player[self.state.idx_player_active]
+        player_idx = self.state.idx_player_active
+        all_marbles = self._get_all_marbles()
+        kennels = self.KENNEL_POSITIONS
+        marbles_outside_kennel = [
+            marble for marble in active_marbles if marble.pos not in kennels[player_idx]
+        ]
+
+        # Early exit if all marbles are in the kennel
+        if not marbles_outside_kennel:
+            return []  # No valid moves if all marbles are in the kennel
+
+        # Prepare results container
+        grouped_actions_list = []
+
+        # Recursive function to explore all valid splits
+        def dfs(remaining: int, moves: List[int], results: List[List[tuple[int, int]]]) -> None:
+            """Recursive helper to generate splits."""
+            if remaining == 0:
+                # Validate the split
+                valid_split = True
+                for i, steps in enumerate(moves):
+                    if steps > 0:  # Check only marbles with non-zero moves
+                        marble = marbles_outside_kennel[i]
+                        pos_to = self._calculate_new_position(marble, steps, player_idx)
+                        if pos_to is None:
+                            valid_split = False
+                            break
+
+                if valid_split:
+                    results.append([(i, steps) for i, steps in enumerate(moves) if steps > 0])
+                return
+
+            for i, _ in enumerate(moves):
+                # Increment the move for marble i
+                moves[i] += 1
+                if self._calculate_new_position(marbles_outside_kennel[i], moves[i], player_idx) is not None:
+                    dfs(remaining - 1, moves, results)
+                moves[i] -= 1  # Backtrack
+
+        # Generate valid splits via DFS
+        split_results = []
+        dfs(7, [0] * len(marbles_outside_kennel), split_results)
+
+        # Convert valid splits into grouped actions
+        for split in split_results:
+            split_actions = []
+            for marble_idx, steps in split:
+                marble = marbles_outside_kennel[marble_idx]
+                pos_to = self._calculate_new_position(marble, steps, player_idx)
+                if pos_to is not None:
+                    split_actions.append(Action(
+                        card=card,
+                        pos_from=marble.pos,
+                        pos_to=pos_to,
+                        card_swap=None
+                    ))
+            grouped_actions_list.append(split_actions)
+
+        return grouped_actions_list
+
     def _exchange_jkr(self):
-<<<<<<< HEAD
-
-        #all possible jkr exchanges
-        actions_list_jkr = []  
-
-        #all ranks we can exchange for the jkr
-        ranks = ['2', '3', '4', '5', '6', '7', '8', '9', '10', 'J', 'Q', 'K', 'A']
-        #joker card
-        jkr = Card(suit='', rank='JKR')
-
-=======
 
         #all possible jkr exchanges
         actions_list_jkr = []  
@@ -621,7 +488,6 @@
         #joker card
         jkr = Card(suit='', rank='JKR')
 
->>>>>>> 64568b83
         #initalize player information to check moves (or which cards we can exchange to)
         active_player = self.state.list_player[self.state.idx_player_active]
         active_marbles = active_player.list_marble  # marbels of current player
@@ -635,82 +501,6 @@
         num_in_kennel = len(marbles_in_kennel)
         
         for rank in ranks:
-<<<<<<< HEAD
-            card = Card(suit='♥', rank=rank)
-            card_values = self._get_card_value(card)  # Get the list of possible values for the card
-
-            # Check for starting moves & Ensure the starting position is free of the active player's own marbles
-            if num_in_kennel > 0 and not any(marble.pos == player_start_position for marble in active_marbles):
-                # Only `A`, `K`, `JKR` can perform starting moves
-                if card.rank in self.STARTING_CARDS:
-                    actions_list_jkr.append(Action(
-                        card=jkr,
-                        pos_from=None,
-                        pos_to=None,  
-                        card_swap=card
-                    ))
-
-            # Handle `7` or 'JKR' as 7: split moves
-            if card.rank == '7':
-                if len(self._handle_seven_card(card, active_marbles)) > 0:
-                    actions_list_jkr.append(Action(
-                        card=jkr,
-                        pos_from=None,
-                        pos_to=None,  
-                        card_swap=card
-                    ))
-                else: 
-                    continue
-
-            # Handle MARBLE SWAPPING with `J`: exchange with opponent's marble
-            if card.rank == 'J':
-                for marble in all_marbles:
-                    if marble["position"] > 63:
-                        continue  # Skip this marble
-
-                    if marble["player_idx"] != self.state.idx_player_active and marble["is_save"] is True:
-                        continue
-
-                    for target in all_marbles:
-                         # Skip if the same marble is being compared
-                        if marble is target:
-                            continue
-
-                        if target["position"] > 63:
-                            continue  # Skip this marble
-
-                        if target["player_idx"] != self.state.idx_player_active and target["is_save"] is True:
-                            continue
-                        
-                        if marble["player_idx"] != self.state.idx_player_active and target["player_idx"] != self.state.idx_player_active:
-                            continue
-
-                        # prevent swapping on the same player
-                        if marble["player_idx"] is self.state.idx_player_active and target["player_idx"] is self.state.idx_player_active:
-                            continue
-                        
-                        # Add swap action
-                        actions_list_jkr.append(Action(
-                            card=jkr,
-                            pos_from=None,
-                            pos_to=None,  
-                            card_swap=card
-                        ))
-
-                # all cases with cards
-                # Iterate over all possible values of the card, #check if we can move this far!!
-            for marble in active_marbles:
-                if marble.pos not in player_kennel:
-                    for card_value in card_values:
-                        pos_to = self._calculate_new_position(marble, card_value, self.state.idx_player_active)
-                        if pos_to is not None:
-                            actions_list_jkr.append(Action(
-                            card=jkr,
-                            pos_from=None,
-                            pos_to=None,
-                            card_swap=card
-                            ))
-=======
             for suit in suits:
                 card = Card(suit=suit, rank=rank)
                 card_values = self._get_card_value(card)  # Get the list of possible values for the card
@@ -786,7 +576,6 @@
                                 pos_to=None,
                                 card_swap=card
                                 ))
->>>>>>> 64568b83
 
         return actions_list_jkr
 
@@ -1087,11 +876,7 @@
         if all(len(player.list_card) == 0 for player in self.state.list_player):
             self.next_round()
             return
-<<<<<<< HEAD
-        
-=======
-
->>>>>>> 64568b83
+
         #check if only a joker was swapped
         if action.card.rank == 'JKR' and action.card_swap is not None:
             print(f"{active_player.name} exchanges {action.card.rank} wit {action.card_swap.rank}.")
@@ -1108,10 +893,6 @@
             self._handle_jack(action)
         #elif action.card.rank == 'JKR':
             #self._handle_joker(action)
-<<<<<<< HEAD
-            
-=======
->>>>>>> 64568b83
         elif action.card.rank == '7':
             grouped_actions = self.get_list_action()
 
@@ -1119,25 +900,9 @@
 
             # Finalize SEVEN card action only if all splits are completed
             if splits_completed: #and action.card in active_player.list_card:
-<<<<<<< HEAD
-                print(f"Splits completed: {splits_completed}")
-                if action.card in active_player.list_card:
-                    active_player.list_card.remove(action.card)
-                else:
-                    print(f"Error: SEVEN card {action.card} not found in player's hand.")
-                self.state.list_card_discard.append(action.card)  # Add to discard pile
-                print(f"Discard pile updated: {self.state.list_card_discard}")
-
-                if splits_completed:
-                    self.state.idx_player_active = (self.state.idx_player_active + 1) % len(self.state.list_player)
-                else:
-                    print("Error: SEVEN card logic not completed. Turn not advanced.")
-                    
-=======
                 active_player.list_card.remove(action.card)  # Remove card from hand
                 self.state.list_card_discard.append(action.card)  # Add to discard pile
                 self.state.idx_player_active = (self.state.idx_player_active + 1) % len(self.state.list_player)  # Advance player
->>>>>>> 64568b83
             return
         else:
             self._handle_normal_move(action, active_player)
@@ -1150,7 +915,7 @@
 
         # Add the played card to the discard pile
         self.state.list_card_discard.append(action.card)
-        
+
         # Advance to the next active player
         self.state.idx_player_active = (self.state.idx_player_active + 1) % len(self.state.list_player)
         # Check if the game is finished or if a player needs to help their teammate
@@ -1166,12 +931,10 @@
 
         for split_actions in grouped_actions:
 
-            # Ensure split_actions is a list
             if not isinstance(split_actions, list):
-                split_actions = [split_actions]
-            
+                split_actions = [split_actions]  # Wrap the single Action object in a list
+
             print(f"Processing a split with {len(split_actions)} actions.")
-                
             for split_action in split_actions:
                 steps_used = abs(split_action.pos_to - split_action.pos_from)
 
@@ -1188,32 +951,24 @@
 
                 print(f"Processing SEVEN card action: {split_action.pos_from} -> {split_action.pos_to} with {steps_used} steps.")
                 try:
-                    print("Debug: Marble positions before the move:")
-                    for idx, player in enumerate(self.state.list_player):
-                        positions = [marble.pos for marble in player.list_marble]  # Use a list to preserve order
-                        print(f"Player {idx + 1}: {positions}")
-
-                    # Track the positions of the active player's marbles before the move
-                    initial_positions = [marble.pos for marble in self.state.list_player[self.state.idx_player_active].list_marble]
-                    print(f"Debug: Active player's initial marble positions: {initial_positions}")
-
-                    # Perform the marble movement
+                    # Move the marble and handle any logic related to the movement
                     self._handle_seven_marble_movement(split_action)
                     print(f"SEVEN card: marble successfully moved from {split_action.pos_from} to {split_action.pos_to}.")
 
-                    # Track the positions of all players' marbles after the move
-                    print("Debug: Marble positions after the move:")
-                    for idx, player in enumerate(self.state.list_player):
-                        positions = [marble.pos for marble in player.list_marble]
-                        print(f"Player {idx + 1}: {positions}")
-
-                    # Track the positions of the active player's marbles after the move
-                    updated_positions = [marble.pos for marble in self.state.list_player[self.state.idx_player_active].list_marble]
-                    print(f"Debug: Active player's updated marble positions: {updated_positions}")
+                    # Validate that the marble is at the expected position
+                    active_player = self.state.list_player[self.state.idx_player_active]
+                    marble_positions = [marble.pos for marble in active_player.list_marble]
+
+                    if split_action.pos_to not in marble_positions:
+                        raise ValueError(
+                            f"Validation failed: Active player's marble not found at position {split_action.pos_to}. "
+                            f"Current positions: {marble_positions}"
+                        )
+                    print(f"Validation Passed: Marble successfully moved to position {split_action.pos_to}.")
 
                 except ValueError as e:
                     print(f"Error processing action {split_action.pos_from} -> {split_action.pos_to}: {e}")
-                    break
+                    return False
 
                 # Deduct steps used from remaining steps
                 remaining_steps -= steps_used
@@ -1296,8 +1051,15 @@
                 print(f"Moving active player's marble from {action.pos_from} to {action.pos_to}.")
                 marble.pos = action.pos_to
                 marble.is_save = marble.pos in self.SAFE_SPACES[self.state.idx_player_active]
-                print(f"After move: Marble positions = {[m.pos for m in self.state.list_player[self.state.idx_player_active].list_marble]}")
+                if marble.is_save:
+                    print(f"Marble moved to a safe space at position {marble.pos}.")
+                moved = True
                 break
+        if not moved:
+            raise ValueError(
+                f"No active player's marble found at position {action.pos_from}. "
+                f"Active player's marbles: {[m.pos for m in active_player.list_marble]}"
+            )
 
         # Handle collisions with other players' marbles
         self._handle_collision(action.pos_to)
@@ -1331,8 +1093,6 @@
         # Ensure pos_from and pos_to are not None
         if move_action.pos_from is None or move_action.pos_to is None:
             raise ValueError("Both pos_from and pos_to must be specified for the Jack action.")
-<<<<<<< HEAD
-=======
         
         # Get the marble at pos_from
         marble_from = next(
@@ -1475,140 +1235,39 @@
 
     def _handle_seven_marble_movement(self, action: Action) -> None:
         """Handle marble movement and collision resolution for SEVEN card actions."""
->>>>>>> 64568b83
         
-        # Get the marble at pos_from
-        marble_from = next(
-            (marble for player in self.state.list_player for marble in player.list_marble if marble.pos == move_action.pos_from),
-            None
-        )
-
-        # Get the marble at pos_to
-        marble_to = next(
-            (marble for player in self.state.list_player for marble in player.list_marble if marble.pos == move_action.pos_to),
-            None
-        )
-
-        # Swap their positions
-        if marble_from and marble_to:
-            marble_from.pos, marble_to.pos = marble_to.pos, marble_from.pos
-            print(f"Swapped marbles: Marble at {move_action.pos_from} with marble at {move_action.pos_to}.")
-        else:
-            raise ValueError("Could not find one or both marbles to swap for the Jack action.")
-
-    def _handle_normal_move(self, move_action: Action, active_player: PlayerState) -> None:
-        """Handle a normal move action (non-special card)."""
-        if self.state is None:
-            raise ValueError("Game state is not set.")
-
-        # Provide a default value if pos_to is None (e.g., -1)
-        pos_to = move_action.pos_to if move_action.pos_to is not None else -1
-
-        idx_active: int = self.state.idx_player_active
-
-        if move_action.pos_from in self.KENNEL_POSITIONS[idx_active] and pos_to in self.START_POSITIONS:
-            for marble in active_player.list_marble:
-                if marble.pos == move_action.pos_from:
-                    marble.pos = pos_to  # Assign the (default or valid) pos_to
-                    marble.is_save = True  # Mark the marble as safe after leaving the kennel
-                    print(f"Marble moved from kennel to start position: {marble.pos}.")
-                    break
-        else:
-            for marble in active_player.list_marble:
-                if marble.pos == move_action.pos_from:
-                    marble.pos = pos_to  # Assign the (default or valid) pos_to
-                    marble.is_save = marble.pos in self.SAFE_SPACES[idx_active]
-                    if marble.is_save:
-                        print(f"Marble moved to a safe space at position {marble.pos}.")
-                    break
-            else:
-                raise ValueError(f"No marble found at position {move_action.pos_from} for Player {active_player.name}.")
-
-    def _handle_card_exchange(self, move_action: Action, active_player: PlayerState) -> None:
-        """Handle the card exchange phase."""
-        if self.state is None:
-            raise ValueError("Game state is not set.")
-
-        idx_active = self.state.idx_player_active
-        idx_partner = (idx_active + 2) % self.state.cnt_player
-        partner = self.state.list_player[idx_partner]
-
-        if move_action.card not in active_player.list_card:
-            raise ValueError(f"Card {move_action.card} not found in active player's hand.")
-
-        active_player.list_card.remove(move_action.card)
-        partner.list_card.append(move_action.card)
-
-        # Advance to the next active player
-        self.state.idx_player_active = (idx_active + 1) % self.state.cnt_player
-
-        if self.state.idx_player_active == self.state.idx_player_started:
-            self.state.bool_card_exchanged = True
-            print("All players have completed their card exchanges.")
-
-
-    def _check_collisions(self, move_action: Action) -> None:
-        """Check for collisions with other players' marbles."""
-        if self.state is None:
-            raise ValueError("Game state is not set.")
-
-        idx_active = self.state.idx_player_active
-
-        for other_idx, other_player in enumerate(self.state.list_player):
-            if other_idx == idx_active:
-                continue  # Skip the active player
-
-            for other_marble in other_player.list_marble:
-                if other_marble.pos == move_action.pos_to:  # Collision detected
-                    print(f"Collision! Player {other_player.name}'s marble at position {other_marble.pos} "
-                        "is sent back to the kennel.")
-
-                    for pos in self.KENNEL_POSITIONS[other_idx]:
-                        if all(marble.pos != pos for player in self.state.list_player for marble in player.list_marble):
-                            other_marble.pos = pos
-                            other_marble.is_save = False
-                            break
-
-    def _handle_seven_marble_movement(self, action: Action) -> None:
-        """Handle the movement of a marble for a SEVEN card action."""
-        # Update the marble position
         active_player = self.state.list_player[self.state.idx_player_active]
 
-        for idx, marble in enumerate(active_player.list_marble):
+        # Move the active player's marble
+        for marble in active_player.list_marble:
             if marble.pos == action.pos_from:
-                print(f"Before move: Marble positions = {[m.pos for m in active_player.list_marble]}")
-
-                # Update marble position and save status
-                active_player.list_marble[idx].pos = action.pos_to
-                active_player.list_marble[idx].is_save = (
-                    action.pos_to in self.SAFE_SPACES[self.state.idx_player_active]
-                )
-
-                print(f"Moved marble from {action.pos_from} to {action.pos_to}. Updated marble: pos={action.pos_to} is_save={marble.is_save}")
-                print(f"After move: Marble positions = {[m.pos for m in active_player.list_marble]}")
-
-                # Handle collisions
-                self._handle_collision(action.pos_to)
-
-                # Handle overtaking logic
-                self._handle_overtaking(action.pos_from, action.pos_to)
-
+                print(f"Processing split action: Moving marble from {action.pos_from} to {action.pos_to}.")
+                marble.pos = action.pos_to
+                marble.is_save = marble.pos in self.SAFE_SPACES[self.state.idx_player_active]
+                if marble.is_save:
+                    print(f"Marble moved to a safe space at position {marble.pos}.")
                 break
         else:
-            raise ValueError(f"No marble found at position {action.pos_from} for Player {self.state.idx_player_active}.")
+            raise ValueError(
+                f"No active player's marble found at position {action.pos_from} for split action. "
+                f"Active player's marbles: {[m.pos for m in active_player.list_marble]}"
+            )
+
+        # Handle collisions (including own marbles)
+        self._handle_collision(action.pos_to)
+
+        # Handle overtaking logic specifically for SEVEN
+        self._handle_overtaking(action.pos_from, action.pos_to)
 
 
     def _handle_overtaking(self, pos_from: int, pos_to: int) -> None:
         """Handle overtaking logic for SEVEN card."""
         excluded_positions = set()
 
-        # Add all start positions, safe spaces, and kennel positions from all players
-        for idx, player in enumerate(self.state.list_player):
-            excluded_positions.update(self.START_POSITIONS.values())
-            excluded_positions.update(self.SAFE_SPACES.get(idx, []))
-            excluded_positions.update(self.KENNEL_POSITIONS.get(idx, []))
-
-        # Filter overtaken positions to exclude invalid positions
+        # Add all start positions from all players
+        excluded_positions.update(self.START_POSITIONS.values())
+
+        # Filter overtaken positions to exclude all invalid positions
         overtaken_positions = [
             pos for pos in range(pos_from + 1, pos_to + 1)
             if pos not in excluded_positions and 0 < pos <= 63
@@ -1616,27 +1275,16 @@
 
         for player_idx, player in enumerate(self.state.list_player):
             for marble in player.list_marble:
-                # Skip the marble just moved to pos_to
-                if marble.pos == pos_to and player_idx == self.state.idx_player_active:
-                    print(f"Skipping overtaking for marble just moved to {pos_to}.")
-                    continue
-
-                # Skip the active player's other marbles
-                if player_idx == self.state.idx_player_active:
-                    print(f"Skipping overtaking for active player's other marble at position {marble.pos}.")
-                    continue
-
                 if marble.pos in overtaken_positions:
                     original_pos = marble.pos
-                    print(f"Overtaking detected! Opponent's marble at position {original_pos} is sent back to the kennel.")
+                    if player_idx == self.state.idx_player_active:
+                        print(f"Overtaking detected! Own marble at position {original_pos} is sent back to the kennel.")
+                    else:
+                        print(f"Overtaking detected! Opponent's marble at position {original_pos} is sent back to the kennel.")
 
                     # Send the overtaken marble back to the kennel
                     for pos in self.KENNEL_POSITIONS.get(player_idx, []):
-                        if all(
-                            other_marble.pos != pos
-                            for other_player in self.state.list_player
-                            for other_marble in other_player.list_marble
-                        ):
+                        if all(marble.pos != pos for player in self.state.list_player for marble in player.list_marble):
                             marble.pos = pos
                             marble.is_save = False
                             print(f"Marble moved to kennel position {pos} for Player {player_idx}.")
