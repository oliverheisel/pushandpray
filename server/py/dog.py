<<<<<<< HEAD
from server.py.game import Game, Player
=======
# runcmd: cd ../.. & venv\Scripts\python server/py/dog_template.py
import random
from enum import Enum
>>>>>>> 4ce9fc63
from typing import List, Optional, ClassVar
from pydantic import BaseModel
from server.py.game import Game, Player


class Card(BaseModel):
    """Represents the card charcteristics"""
    suit: str  # card suit (color)
    rank: str  # card rank


class Marble(BaseModel):
<<<<<<< HEAD
    pos: int       # position on board (0 to 95)
=======
    """Represents the marble information"""
    pos: int       # position on board (0 to 95) --> Changed from str to int
>>>>>>> 4ce9fc63
    is_save: bool  # true if marble was moved out of kennel and was not yet moved


class PlayerState(BaseModel):
    """Represents the playerstate information"""
    name: str                  # name of player
    list_card: List[Card]      # list of cards
    list_marble: List[Marble]  # list of marbles


class Action(BaseModel):
    """Represents the action information"""
    card: Card                 # card to play
    pos_from: Optional[int]    # position to move the marble from
    pos_to: Optional[int]      # position to move the marble to
    card_swap: Optional[Card] = None  # optional card to swap (default is None)


class GamePhase(str, Enum):
    """Defines the possible game phases """
    SETUP = 'setup'            # before the game has started
    RUNNING = 'running'        # while the game is running
    FINISHED = 'finished'      # when the game is finished


class GameState(BaseModel):
    """Defines the game state characteristics """

    LIST_SUIT: ClassVar[List[str]] = ['♠', '♥', '♦', '♣']  # 4 suits (colors)
    LIST_RANK: ClassVar[List[str]] = [
        '2', '3', '4', '5', '6', '7', '8', '9', '10',      # 13 ranks + Joker
        'J', 'Q', 'K', 'A', 'JKR'
    ]
    LIST_CARD: ClassVar[List[Card]] = [
        # 2: Move 2 spots forward
        Card(suit='♠', rank='2'), Card(suit='♥', rank='2'), Card(suit='♦', rank='2'), Card(suit='♣', rank='2'),
        # 3: Move 3 spots forward
        Card(suit='♠', rank='3'), Card(suit='♥', rank='3'), Card(suit='♦', rank='3'), Card(suit='♣', rank='3'),
        # 4: Move 4 spots forward or back
        Card(suit='♠', rank='4'), Card(suit='♥', rank='4'), Card(suit='♦', rank='4'), Card(suit='♣', rank='4'),
        # 5: Move 5 spots forward
        Card(suit='♠', rank='5'), Card(suit='♥', rank='5'), Card(suit='♦', rank='5'), Card(suit='♣', rank='5'),
        # 6: Move 6 spots forward
        Card(suit='♠', rank='6'), Card(suit='♥', rank='6'), Card(suit='♦', rank='6'), Card(suit='♣', rank='6'),
        # 7: Move 7 single steps forward
        Card(suit='♠', rank='7'), Card(suit='♥', rank='7'), Card(suit='♦', rank='7'), Card(suit='♣', rank='7'),
        # 8: Move 8 spots forward
        Card(suit='♠', rank='8'), Card(suit='♥', rank='8'), Card(suit='♦', rank='8'), Card(suit='♣', rank='8'),
        # 9: Move 9 spots forward
        Card(suit='♠', rank='9'), Card(suit='♥', rank='9'), Card(suit='♦', rank='9'), Card(suit='♣', rank='9'),
        # 10: Move 10 spots forward
        Card(suit='♠', rank='10'), Card(suit='♥', rank='10'), Card(suit='♦', rank='10'), Card(suit='♣', rank='10'),
        # Jake: A marble must be exchanged
        Card(suit='♠', rank='J'), Card(suit='♥', rank='J'), Card(suit='♦', rank='J'), Card(suit='♣', rank='J'),
        # Queen: Move 12 spots forward
        Card(suit='♠', rank='Q'), Card(suit='♥', rank='Q'), Card(suit='♦', rank='Q'), Card(suit='♣', rank='Q'),
        # King: Start or move 13 spots forward
        Card(suit='♠', rank='K'), Card(suit='♥', rank='K'), Card(suit='♦', rank='K'), Card(suit='♣', rank='K'),
        # Ass: Start or move 1 or 11 spots forward
        Card(suit='♠', rank='A'), Card(suit='♥', rank='A'), Card(suit='♦', rank='A'), Card(suit='♣', rank='A'),
        # Joker: Use as any other card you want
        Card(suit='', rank='JKR'), Card(suit='', rank='JKR'), Card(suit='', rank='JKR')
    ] * 2

    cnt_player: int = 4                # number of players (must be 4)
    phase: GamePhase                   # current phase of the game
    cnt_round: int                     # current round
    bool_card_exchanged: bool          # true if cards was exchanged in round
    idx_player_started: int            # index of player that started the round
    idx_player_active: int             # index of active player in round
    list_player: List[PlayerState]     # list of players
    list_card_draw: List[Card]      # list of cards to draw
    list_card_discard: List[Card]   # list of cards discarded
    card_active: Optional[Card]        # active card (for 7 and JKR with sequence of actions)

class Dog(Game):
    # Constants
    STARTING_CARDS = {'A', 'K', 'JKR'}
    MOVEMENT_CARDS = {'2', '3', '4', '5', '6', '8', '9', '10', 'Q', 'K', 'A', 'JKR'}
    SAFE_SPACES = {
            0: [68, 69, 70, 71],  # Player 1's safe spaces, blue
            1: [76, 77, 78, 79],  # Player 2's safe spaces, green
            2: [84, 85, 86, 87],  # Player 3's safe spaces, red
            3: [92, 93, 94, 95]   # Player 4's safe spaces, yellow
        }
    KENNEL_POSITIONS = {
        0: [64, 65, 66, 67],  # Player 1's kennel positions
        1: [72, 73, 74, 75],  # Player 2's kennel positions
        2: [80, 81, 82, 83],  # Player 3's kennel positions
        3: [88, 89, 90, 91]   # Player 4's kennel positions
    }

    def __init__(self) -> None:
        """ Game initialization (set_state call not necessary, we expect 4 players) """
        self.state: Optional[GameState] = None
        self.initialize_game()  # Ensure the game state is initialized

    def initialize_game(self) -> None:
        """
        Initialize the game state with players, deck, and board positions.

        Each player (i: range 0-3) has 4 marbles (j: range 0-3), initialized from unique positions (pos).
        """

        # Initialize players with empty card hands and marbles in their kennel positions
        players = [
            PlayerState(
                name=f"Player {i+1}",
                list_card=[],
                list_marble=[
                    Marble(pos=self.KENNEL_POSITIONS[i][j], is_save=True) for j in range(4)
                ]
            )
            for i in range(4)
        ]
       
        #prepare deck
        deck = GameState.LIST_CARD.copy()
        random.shuffle(deck)

        idx_player_started = random.randint(0, 3)

        self.state = GameState(
            cnt_player=4,
            phase=GamePhase.RUNNING,
            cnt_round=1,
            bool_game_finished=False,
            bool_card_exchanged=False,
            idx_player_started=idx_player_started,
            idx_player_active=idx_player_started,
            list_player=players,
            list_card_draw=deck,
            list_card_discard=[],
            card_active=None,
            board_positions=[None] * 96  # Initialize board positions
        )

        # Deal initial cards (6 cards in first round)
        self.deal_cards()

        print("Game initialized. Cards have been dealt.")


    def reset(self) -> None:
        """ Reset the game to its initial state """
        self.initialize_game()

    def set_state(self, state: GameState) -> None:
        """ Set the game to a given state """
        if not isinstance(state, GameState):
            raise ValueError("Invalid state object provided.")
        self.state = state

    def get_state(self) -> GameState:
        """ Get the complete, unmasked game state """
        if not self.state:
            raise ValueError("Game state is not set.")
        return self.state

    def print_state(self) -> None:
        """ Print the current game state """
        if self.state is None:
            raise ValueError("Game state is not set.")
        print(f"Game Phase: {self.state.phase}")
        print(f"Round: {self.state.cnt_round}")
        print(f"Active Player: {self.state.list_player[self.state.idx_player_active].name}")
        for player in self.state.list_player:
            print(f"\nPlayer: {player.name}")
            print(f"Cards: {[f'{card.rank} of {card.suit}' for card in player.list_card]}")
            print(f"Marbles: {[f'Position: {marble.pos}, Safe: {marble.is_save}' for marble in player.list_marble]}")

    def draw_board(self) -> None:
        """ Draw the board with kennels as the starting positions and safe spaces as the final destinations """
        if self.state is None:
            raise ValueError("Game state is not set.")

        board_size = 96
        kennels = {
            0: [64, 65, 66, 67], # Player 1's starting positions, blue
            1: [72, 73, 74, 75], # Player 2's starting positions, green
            2: [80, 81, 82, 83], # Player 3's starting positions, red
            3: [88, 89, 90, 91]  # Player 4's starting positions, yellow
        }
        safe_spaces = {
            0: [68, 69, 70, 71],  # Player 1's safe spaces, blue
            1: [76, 77, 78, 79],  # Player 2's safe spaces, green
            2: [84, 85, 86, 87],  # Player 3's safe spaces, red
            3: [92, 93, 94, 95]   # Player 4's safe spaces, yellow
        }

        board = ["." for _ in range(board_size)]

        for player_idx, player in enumerate(self.state.list_player):
            for marble in player.list_marble:
                if marble.pos in safe_spaces[player_idx]:
                    board[marble.pos] = f"S{player_idx+1}"
                elif marble.pos in kennels[player_idx]:
                    board[marble.pos] = f"K{player_idx+1}"
                else:
                    board[marble.pos] = f"M{player_idx+1}"

        print("Board:")
        for i in range(0, board_size, 12):
            print(" ".join(board[i:i+12]))
    
    def _get_card_value(self, card: Card) -> list[int]:
        """Map card rank to its movement values."""
        if card.rank == 'A':
            return [1, 11]  # As kann 1 oder 11 sein
        elif card.rank == 'Q':
            return [12]
        elif card.rank == 'K':
            return [13]
        elif card.rank.isdigit():
            return [int(card.rank)]
        elif card.rank == 'JKR':
            return [-4, 1, 2, 3, 4, 5, 6, 7, 8, 9, 10, 11, 12, 13]  # Joker kann beliebigen Wert annehmen
        elif card.rank == '4':
            return [-4,4]
        elif card.rank == '7':
            return [7]
        return [0]  # Fallback für ungültige Karten

    def _calculate_new_position(self, current_pos: int, move_value: int, player_idx: int) -> Optional[int]:
        """
        Calculate the new position of a marble, considering safe space entry rules and blocking.
        Returns None if the move is invalid (e.g., safe space entry not allowed due to extra steps).
        """
        safe_spaces = self.SAFE_SPACES[player_idx]
        entry_point = safe_spaces[0]  # Entry point for the player's safe space
        board_size = 96  # Total positions on the main track
        blocked_positions = {marble["position"] for marble in self.get_all_marbles()}  # Get positions of all marbles

        # If the marble is already in the safe space, check for overtaking
        if current_pos in safe_spaces:
            new_pos = current_pos + move_value
            if new_pos > safe_spaces[-1]:
                return None  # Cannot move beyond the last safe space

            # Check for blocking within the safe space
            for pos in range(current_pos + 1, new_pos + 1):  # Range of positions to cross
                if pos in blocked_positions:
                    return None  # Move is invalid due to overtaking
            return new_pos

        # Calculate the tentative new position on the main track
        new_pos = (current_pos + move_value) % board_size

        # Check if the marble reaches or overshoots the safe space entry point
        if current_pos < entry_point <= new_pos or (new_pos < current_pos and entry_point <= new_pos + board_size):
            if current_pos + move_value == entry_point:  # Exact steps required to enter
                return safe_spaces[0]  # Enter the safe space
            return None  # Move is invalid if steps overshoot entry point

        # Check for blocking on the main track
        for pos in range(current_pos + 1, current_pos + move_value + 1):
            if pos % board_size in blocked_positions:  # Use modulo for circular movement
                return None  # Move is invalid due to overtaking

        return new_pos


    def validate_total_cards(self) -> None:
        """Ensure the total number of cards remains consistent."""
        draw_count = len(self.state.list_card_draw)
        discard_count = len(self.state.list_card_discard)
        player_card_count = sum(len(player.list_card) for player in self.state.list_player)

        total_cards = draw_count + discard_count + player_card_count

        print(f"Debug: Draw pile count: {draw_count}, Discard pile count: {discard_count}, Player cards: {player_card_count}")
        print(f"Debug: Total cards: {total_cards}, Expected: {len(GameState.LIST_CARD)}")

        if total_cards != len(GameState.LIST_CARD):
            raise ValueError(f"Total cards mismatch: {total_cards} != {len(GameState.LIST_CARD)}")
        
    def get_all_marbles(self) -> List[dict]:
        """Retrieve a list of all marbles with their positions, is_save status, and player index."""
        if not self.state:
            raise ValueError("Game state is not set.")

        all_marbles = []
        for idx, player in enumerate(self.state.list_player):  # Include the player's index
            for marble in player.list_marble:
                all_marbles.append({
                    "player": player.name,
                    "player_idx": idx,  # Add the player index here
                    "position": marble.pos,
                    "is_save": marble.is_save
                })
        return all_marbles
    
    def _handle_seven_card(self, card: Card, active_marbles: List[Marble]) -> List[Action]:
        """Generate all possible split actions for the `7` card."""
        # Filter out marbles in the kennel
        player_idx = self.state.idx_player_active
        kennels = self.KENNEL_POSITIONS
        marbles_outside_kennel = [
            marble for marble in active_marbles if marble.pos not in kennels[player_idx]
        ]

        if not marbles_outside_kennel:
            return []  # No valid moves if all marbles are in the kennel

        def dfs(remaining: int, moves: List[int], marble_indices: List[int], results: List[List[tuple[int, int]]]):
            """Recursive helper to generate splits."""
            if remaining == 0:
                # Check if all moves in the split are valid
                valid_split = True
                for i, steps in enumerate(moves):
                    if steps > 0:  # Check only marbles with non-zero moves
                        marble = marbles_outside_kennel[marble_indices[i]]
                        pos_to = self._calculate_new_position(marble.pos, steps, player_idx)
                        if pos_to is None:
                            valid_split = False  # Invalidate the entire split if one move fails
                            break
                
                # If valid, append the current split result
                if valid_split:
                    results.append([(marble_indices[i], moves[i]) for i in range(len(moves)) if moves[i] > 0])
                return

            for i in range(len(moves)):
                # Tentatively add 1 step to the current marble's move
                moves[i] += 1

                # Validate the move using `_calculate_new_position`
                marble = marbles_outside_kennel[marble_indices[i]]
                pos_to = self._calculate_new_position(marble.pos, moves[i], player_idx)

                if pos_to is not None:  # Only proceed if the move is valid
                    dfs(remaining - 1, moves, marble_indices, results)

                # Backtrack (remove the step)
                moves[i] -= 1

        # Generate all valid splits
        marble_indices = list(range(len(marbles_outside_kennel)))
        results = []
        dfs(7, [0] * len(marbles_outside_kennel), marble_indices, results)

        # Convert valid splits into actions
        actions = []
        for split in results:
            for marble_idx, steps in split:
                marble = marbles_outside_kennel[marble_idx]
                pos_to = self._calculate_new_position(marble.pos, steps, player_idx)

                if pos_to is not None:
                    actions.append(Action(
                        card=card,
                        pos_from=marble.pos,
                        pos_to=pos_to,
                        card_swap=None
                    ))
        return actions



    def get_list_action(self) -> List[Action]:
        """Get list of possible actions for active player"""
        if not self.state:
            return []

        actions = []
        active_player = self.state.list_player[self.state.idx_player_active]
        current_cards = active_player.list_card  # cards of current player
        active_marbles = active_player.list_marble  # marbels of current player
        all_marbles = self.get_all_marbles() #marbel information of all players

        # Safe Spaces, Kennel and Startposition for all players
        kennels = self.KENNEL_POSITIONS
        safe_spaces = self.SAFE_SPACES
        start_positions = {
            0: 0,    # Player 1
            1: 16,   # Player 2
            2: 32,   # Player 3
            3: 48    # Player 4
        }

        player_idx = self.state.idx_player_active
        player_kennel = kennels[player_idx]
        player_start_position = start_positions[player_idx]

        # checks, if and how many marbels are in the kennel
        marbles_in_kennel = [marble for marble in active_marbles if marble.pos in player_kennel]
        num_in_kennel = len(marbles_in_kennel)

        # Iterate through cards and determine possible actions
        for card in current_cards:
            card_values = self._get_card_value(card)  # Get the list of possible values for the card

            # Check for starting moves & Ensure the starting position is free of the active player's own marbles
            if num_in_kennel > 0 and not any(marble.pos == player_start_position for marble in active_marbles):
                # Only `A`, `K`, `JKR` can perform starting moves
                if card.rank in self.STARTING_CARDS:
                    actions.append(Action(
                        card=card,
                        pos_from=marbles_in_kennel[0].pos,  # Take one marble from the kennel
                        pos_to=player_start_position,       # Move to the starting position
                        card_swap=None
                    ))

            # Handle `7` or 'JKR' as 7: split moves
                if card.rank == '7' or card.rank == 'JKR':
                    actions.extend(self._handle_seven_card(card, active_marbles))
                    continue

            # Check for other moves (only for marbles outside the kennel)
            for marble in active_marbles:
                if marble.pos in player_kennel:  # Skip marbles in the kennel
                    continue

                # Handle MARBEL SWAPPING with `J` or `JKR`: exchange with opponent's marble
                elif card.rank == 'J' or card.rank == 'JKR':
                    if marble.is_save is False:  # Active player's marble must not be in save state
                        for target in all_marbles:
                            # Skip if the target marble belongs to the active player
                            if target["player_idx"] == self.state.idx_player_active:
                                continue

                            # Check if the opponent's marble is ineligible
                            target_position = target["position"]

                            # Exclude marbles in safe spaces, kennels, start positions, or marked as safe
                            if (target_position in safe_spaces[target["player_idx"]] or
                                target_position in kennels[target["player_idx"]] or
                                target_position == start_positions[target["player_idx"]] or
                                target["is_save"]):  # Opponent's marble marked as safe
                                continue

                            # Add a valid swap action
                            actions.append(Action(
                                card=card,
                                pos_from=marble.pos,        # Active player's marble position
                                pos_to=target_position,    # Opponent marble position
                                card_swap=None
                            ))


                # all cases with cards
                for card_value in card_values:  # Iterate over all possible values of the card, #check if we can move this far!!
                    pos_to = self._calculate_new_position(marble.pos, card_value, self.state.idx_player_active)
                    if pos_to is None:
                        continue
                    actions.append(Action(
                        card=card,
                        pos_from=marble.pos,
                        pos_to=pos_to,
                        card_swap=None
                    )) 

        return actions
 
    def apply_action(self, action: Action) -> None:
        """Apply the given action to the game."""
        if not self.state:
            raise ValueError("Game state is not set.")
        
        active_player = self.state.list_player[self.state.idx_player_active]

         # Check if all players are out of cards
        if all(len(player.list_card) == 0 for player in self.state.list_player):
            self.next_round()

        # Handle the case where no action is provided (skip turn)
        if action is None:
            print("No action provided. Advancing the active player.")
            self.state.list_card_discard.extend(active_player.list_card) # Add all cards from the player's hand to the draw pile
            active_player.list_card = []
            self.state.idx_player_active = (self.state.idx_player_active + 1) % len(self.state.list_player)
            return  # Exit the function early
        
        # Get the list of valid actions for the current state
        # valid_actions = self.get_list_action()  # Fetch valid actions from get_list_action

        # Validate the provided action
        # if action not in valid_actions:
            # raise ValueError(f"Invalid action: {action}. Action is not in the list of valid actions.")

        # Log the action being applied
        print(f"Player {active_player.name} plays {action.card.rank} of {action.card.suit} "
          f"moving marble from {action.pos_from} to {action.pos_to}.")
        
        # Remove the played card from the player's hand
        active_player.list_card.remove(action.card)

        # Add the played card to the discard pile
        self.state.list_card_discard.append(action.card)

    # Handle moving a marble from the kennel to the start position
        if action.pos_from in self.KENNEL_POSITIONS[self.state.idx_player_active] and action.pos_to == 0:
            for marble in active_player.list_marble:
                if marble.pos == action.pos_from:
                    marble.pos = action.pos_to
                    marble.is_save = True  # Mark the marble as safe after leaving the kennel
                    print(f"Marble moved from kennel to start position: {marble.pos}.")
                    break
        else:
            # Update marble position for regular moves
            for marble in active_player.list_marble:
                if marble.pos == action.pos_from:
                    marble.pos = action.pos_to
                    marble.is_save = marble.pos in self.SAFE_SPACES[self.state.idx_player_active]
                    if marble.is_save:
                        print(f"Marble moved to a safe space at position {marble.pos}.")
                    break
            else:
                raise ValueError(f"No marble found at position {action.pos_from} for Player {active_player.name}.")

        # Check for collision with other players' marbles
        for other_idx, other_player in enumerate(self.state.list_player):
            if other_idx == self.state.idx_player_active:
                continue  # Skip the active player

            for other_marble in other_player.list_marble:
                if other_marble.pos == action.pos_to:  # Collision detected
                    print(f"Collision! Player {other_player.name}'s marble at position {other_marble.pos} "
                        "is sent back to the kennel.")

                    # Send the marble back to the kennel
                    for pos in self.KENNEL_POSITIONS[other_idx]:
                        # Ensure the kennel position is unoccupied
                        if all(marble.pos != pos for player in self.state.list_player for marble in player.list_marble):
                            other_marble.pos = pos
                            other_marble.is_save = False
                            break

        # Advance to the next active player
        self.state.idx_player_active = (self.state.idx_player_active + 1) % len(self.state.list_player)

    def get_cards_per_round(self) -> int:
        """Determine the number of cards to be dealt based on the round."""
        # Round numbers repeat in cycles of 5: 6, 5, 4, 3, 2
        return 6 - ((self.state.cnt_round - 1) % 5)
    
    def update_starting_player(self) -> None:
        """Update the starting player index for the next round (anti-clockwise)."""
        if not self.state:
            raise ValueError("Game state is not set.")
        self.state.idx_player_started = (self.state.idx_player_started - 1) % self.state.cnt_player

    def reshuffle_discard_into_draw(self) -> None:
        """
        Shuffle the discard pile back into the draw pile when the draw pile is empty.
        Ensures no cards are lost or duplicated in the process.
        """
        if not self.state:
            raise ValueError("Game state is not set.")

        if not self.state.list_card_discard:
            raise ValueError("Cannot reshuffle: Discard pile is empty.")

        print("Debug: Reshuffling the discard pile into the draw pile.")

        # Add all cards from the discard pile to the draw pile
        self.state.list_card_draw.extend(self.state.list_card_discard)

        # Clear the discard pile
        self.state.list_card_discard.clear()

        # Shuffle the draw pile to randomize
        random.shuffle(self.state.list_card_draw)
        print(f"Debug: Reshuffle complete. Draw pile count: {len(self.state.list_card_draw)}.")

    def deal_cards(self) -> None:
        """Deal cards to each player for the current round."""
        if not self.state:
            raise ValueError("Game state is not set.")

        num_cards = self.get_cards_per_round()
        total_needed = num_cards * self.state.cnt_player

        # Reshuffle if necessary
        while len(self.state.list_card_draw) < total_needed:
            if not self.state.list_card_discard:
                raise ValueError("Not enough cards to reshuffle and deal.")
            self.reshuffle_discard_into_draw()

        # Shuffle the draw pile
        random.shuffle(self.state.list_card_draw)

        # Deal cards one by one to each player
        for _ in range(num_cards):
            for player in self.state.list_player:
                # Ensure enough cards are available in the draw pile
                if not self.state.list_card_draw:
                    if not self.state.list_card_discard:
                        raise ValueError("Not enough cards to reshuffle and deal.")
                    self.reshuffle_discard_into_draw()

                # Give one card to the current player
                card = self.state.list_card_draw.pop()
                player.list_card.append(card)



    def validate_game_state(self) -> None:
        """Validate the game state for consistency."""
        if not self.state:
            raise ValueError("Game state is not set.")

        # Ensure the number of cards matches the round logic
        expected_cards = self.get_cards_per_round()
        for player in self.state.list_player:
            if len(player.list_card) > expected_cards:
                raise ValueError(f"Player {player.name} has more cards than allowed in round {self.state.cnt_round}.")

        # Ensure the deck and discard piles are consistent
        total_cards = len(self.state.list_card_draw) + len(self.state.list_card_discard)
        for player in self.state.list_player:
            total_cards += len(player.list_card)
        if total_cards != len(GameState.LIST_CARD):
            raise ValueError("Total number of cards in the game is inconsistent.")


    def next_round(self) -> None:
        """Advance to the next round."""
        if not self.state:
            raise ValueError("Game state is not set.")

        print(f"Advancing to round {self.state.cnt_round + 1}.")
        self.state.cnt_round += 1

        # Update the starting player for the next round
        self.update_starting_player()

        # Clear player cards to prepare for new distribution
        for player in self.state.list_player:
            player.list_card = []

        # Deal cards for the new round
        self.deal_cards()

        print(f"\nRound {self.state.cnt_round} begins. Player {self.state.list_player[self.state.idx_player_started].name} starts.")


    def get_player_view(self, idx_player: int) -> GameState:
        """ Get the masked state for the active player (e.g. the oppontent's cards are face down)"""
        if not self.state:
            raise ValueError("Game state is not set.")
        masked_players = []
        for i, player in enumerate(self.state.list_player):
            if i == idx_player:
                masked_players.append(player)
            else:
                masked_players.append(PlayerState(name=player.name, list_card=[], list_marble=player.list_marble))
        return GameState(
            cnt_player=self.state.cnt_player,
            phase=self.state.phase,
            cnt_round=self.state.cnt_round,
            bool_game_finished=self.state.bool_game_finished,
            bool_card_exchanged=self.state.bool_card_exchanged,
            idx_player_started=self.state.idx_player_started,
            idx_player_active=self.state.idx_player_active,
            list_player=masked_players,
            list_card_draw=self.state.list_card_draw,
            list_card_discard=self.state.list_card_discard,
            card_active=self.state.card_active,
            board_positions=self.state.board_positions
        )


class RandomPlayer(Player):

    def select_action(self, state: GameState, actions: List[Action]) -> Optional[Action]:
        """ Given masked game state and possible actions, select the next action """
        if len(actions) > 0:
            return random.choice(actions)
        return None


if __name__ == '__main__':

    game = Dog()

    # Ensure the game state is initialized before proceeding
    if game.state is None:
        print("Error: Game state is not initialized. Exiting...")

    else:
        game.draw_board()  # Draw the initial board

        game.validate_total_cards()

        while game.state.phase != GamePhase.FINISHED:
            game.print_state()

            # Get the list of possible actions for the active player
            actions = game.get_list_action()
            # Display possible actions
            #print("\nPossible Actions:")
            #for idx, action in enumerate(actions):
                #print(f"{idx}: Play {action.card.rank} of {action.card.suit} from {action.pos_from} to {action.pos_to}")

            # Select an action (random in this example)
            selected_action = random.choice(actions) if actions else None

            # Apply the selected action
            game.apply_action(selected_action)
            game.draw_board()  # Update the board after each action

            #debuging for deck management to see how many cards are in different piles
            game.validate_total_cards()

            # Optionally exit after a certain number of rounds (for testing)
            if game.state.cnt_round > 15:  # Example limit
                print(f"Ending game for testing after {game.state.cnt_round} rounds.")
                break<|MERGE_RESOLUTION|>--- conflicted
+++ resolved
@@ -1,10 +1,6 @@
-<<<<<<< HEAD
-from server.py.game import Game, Player
-=======
 # runcmd: cd ../.. & venv\Scripts\python server/py/dog_template.py
 import random
 from enum import Enum
->>>>>>> 4ce9fc63
 from typing import List, Optional, ClassVar
 from pydantic import BaseModel
 from server.py.game import Game, Player
@@ -17,12 +13,8 @@
 
 
 class Marble(BaseModel):
-<<<<<<< HEAD
-    pos: int       # position on board (0 to 95)
-=======
     """Represents the marble information"""
     pos: int       # position on board (0 to 95) --> Changed from str to int
->>>>>>> 4ce9fc63
     is_save: bool  # true if marble was moved out of kennel and was not yet moved
 
 
