--- conflicted
+++ resolved
@@ -137,10 +137,6 @@
 
     # Initialize the Hangman game
     game = Hangman()
-<<<<<<< HEAD
-    game_state = HangmanGameState(word_to_guess='DevOps', phase=GamePhase.SETUP, guesses=[], incorrect_guesses=[])
-    game.set_state(game_state)
-=======
 
     # Set up a new game state
     game_state = HangmanGameState(
@@ -156,4 +152,3 @@
     # Display available actions
     actions = game.get_list_action()
     print("\nAvailable actions:", [action.letter for action in actions])
->>>>>>> b2d71faa
